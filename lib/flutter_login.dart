library flutter_login;

import 'dart:math';
import 'package:flutter/cupertino.dart';
import 'package:flutter/scheduler.dart' show timeDilation;
import 'package:flutter/foundation.dart';
import 'package:flutter/rendering.dart';
import 'package:flutter/material.dart';
import 'package:provider/provider.dart';
import 'src/providers/login_theme.dart';
import 'src/widgets/null_widget.dart';
import 'theme.dart';
import 'src/dart_helper.dart';
import 'src/color_helper.dart';
import 'src/providers/auth.dart';
import 'src/providers/login_messages.dart';
import 'src/regex.dart';
import 'src/widgets/auth_card.dart';
import 'src/widgets/fade_in.dart';
import 'src/widgets/hero_text.dart';
import 'src/widgets/gradient_box.dart';
export 'src/models/login_data.dart';
export 'src/providers/login_messages.dart';
export 'src/providers/login_theme.dart';
import 'src/constants.dart';

class LoginProvider {
  final IconData icon;
  final ProviderAuthCallback callback;

  LoginProvider({@required this.icon, @required this.callback})
      : assert((icon != null && callback != null),
            ' callback and icon should not be null');
}

class _AnimationTimeDilationDropdown extends StatelessWidget {
  _AnimationTimeDilationDropdown({
    @required this.onChanged,
    this.initialValue = 1.0,
  });

  final Function onChanged;
  final double initialValue;
  static const animationSpeeds = [1, 2, 5, 10];

  @override
  Widget build(BuildContext context) {
    return SizedBox(
      height: 200,
      child: Column(
        crossAxisAlignment: CrossAxisAlignment.center,
        children: <Widget>[
          Padding(
            padding: const EdgeInsets.all(10.0),
            child: Text(
              'x1 is normal time, x5 means the animation is 5x times slower for debugging purpose',
              textAlign: TextAlign.center,
            ),
          ),
          SizedBox(
            height: 125,
            child: CupertinoPicker(
              scrollController: FixedExtentScrollController(
                initialItem: animationSpeeds.indexOf(initialValue.toInt()),
              ),
              itemExtent: 30.0,
              backgroundColor: Colors.white,
              onSelectedItemChanged: onChanged,
              children: animationSpeeds.map((x) => Text('x$x')).toList(),
            ),
          ),
        ],
      ),
    );
  }
}

class _Header extends StatefulWidget {
  _Header({
    this.logoPath,
    this.logoTag,
    this.title,
    this.titleTag,
    this.height = 250.0,
    this.logoController,
    this.titleController,
    @required this.loginTheme,
  });

  final String logoPath;
  final String logoTag;
  final String title;
  final String titleTag;
  final double height;
  final LoginTheme loginTheme;
  final AnimationController logoController;
  final AnimationController titleController;

  @override
  __HeaderState createState() => __HeaderState();
}

class __HeaderState extends State<_Header> {
  double _titleHeight = 0.0;

  /// https://stackoverflow.com/a/56997641/9449426
  double getEstimatedTitleHeight() {
    if (DartHelper.isNullOrEmpty(widget.title)) {
      return 0.0;
    }

    final theme = Theme.of(context);
    final renderParagraph = RenderParagraph(
      TextSpan(
        text: widget.title,
        style: theme.textTheme.headline3.copyWith(
          fontSize: widget.loginTheme.beforeHeroFontSize,
        ),
      ),
      textDirection: TextDirection.ltr,
      maxLines: 1,
    );

    renderParagraph.layout(BoxConstraints());

    return renderParagraph
        .getMinIntrinsicHeight(widget.loginTheme.beforeHeroFontSize)
        .ceilToDouble();
  }

  @override
  void didChangeDependencies() {
    super.didChangeDependencies();
    _titleHeight = getEstimatedTitleHeight();
  }

  @override
  void didUpdateWidget(_Header oldWidget) {
    super.didUpdateWidget(oldWidget);

    if (widget.title != oldWidget.title) {
      _titleHeight = getEstimatedTitleHeight();
    }
  }

  @override
  Widget build(BuildContext context) {
    final theme = Theme.of(context);
    const gap = 5.0;
    final logoHeight = min(widget.height - _titleHeight - gap, kMaxLogoHeight);
    final displayLogo = widget.logoPath != null && logoHeight >= kMinLogoHeight;

    var logo = displayLogo
        ? Image.asset(
            widget.logoPath,
            filterQuality: FilterQuality.high,
            height: logoHeight,
          )
        : NullWidget();

    if (widget.logoTag != null) {
      logo = Hero(
        tag: widget.logoTag,
        child: logo,
      );
    }

    Widget title;
    if (widget.titleTag != null && !DartHelper.isNullOrEmpty(widget.title)) {
      title = HeroText(
        widget.title,
        key: kTitleKey,
        tag: widget.titleTag,
        largeFontSize: widget.loginTheme.beforeHeroFontSize,
        smallFontSize: widget.loginTheme.afterHeroFontSize,
        style: theme.textTheme.headline3,
        viewState: ViewState.enlarged,
      );
    } else if (!DartHelper.isNullOrEmpty(widget.title)) {
      title = Text(
        widget.title,
        key: kTitleKey,
        style: theme.textTheme.headline3,
      );
    } else {
      title = null;
    }

    return SizedBox(
      height: widget.height,
      child: Column(
        mainAxisAlignment: MainAxisAlignment.end,
        children: <Widget>[
          if (displayLogo)
            FadeIn(
              controller: widget.logoController,
              offset: .25,
              fadeDirection: FadeDirection.topToBottom,
              child: logo,
            ),
          SizedBox(height: gap),
          FadeIn(
            controller: widget.titleController,
            offset: .5,
            fadeDirection: FadeDirection.topToBottom,
            child: title,
          ),
        ],
      ),
    );
  }
}

class FlutterLogin extends StatefulWidget {
<<<<<<< HEAD
  FlutterLogin({
    Key key,
    @required this.onSignup,
    @required this.onLogin,
    @required this.onRecoverPassword,
    this.title = 'LOGIN',
    this.logo,
    this.messages,
    this.theme,
    this.emailValidator,
    this.passwordValidator,
    this.onSubmitAnimationCompleted,
    this.logoTag,
    this.titleTag,
    this.showDebugButtons = false,
    this.loginProviders = const <LoginProvider>[],
    this.hideForgotPasswordButton = false,
    this.hideSignUpButton = false,
  }) : super(key: key);
=======
  FlutterLogin(
      {Key key,
      @required this.onSignup,
      @required this.onLogin,
      @required this.onRecoverPassword,
      this.title = 'LOGIN',
      this.logo,
      this.messages,
      this.theme,
      this.emailValidator,
      this.passwordValidator,
      this.onSubmitAnimationCompleted,
      this.logoTag,
      this.titleTag,
      this.showDebugButtons = false,
      this.hideForgotPasswordButton = false,
      this.hideSignUpButton = false,
      this.loginAfterSignUp = true})
      : super(key: key);
>>>>>>> 569cab16

  /// Called when the user hit the submit button when in sign up mode
  final AuthCallback onSignup;

  /// Called when the user hit the submit button when in login mode
  final AuthCallback onLogin;

  /// list of LoginProvider each have an icon and a callback that will be Called when
  /// the user hit the provider icon button
  /// if not specified nothing will be shown
  final List<LoginProvider> loginProviders;

  /// Called when the user hit the submit button when in recover password mode
  final RecoverCallback onRecoverPassword;

  /// The large text above the login [Card], usually the app or company name
  final String title;

  /// The path to the asset image that will be passed to the `Image.asset()`
  final String logo;

  /// Describes all of the labels, text hints, button texts and other auth
  /// descriptions
  final LoginMessages messages;

  /// FlutterLogin's theme. If not specified, it will use the default theme as
  /// shown in the demo gifs and use the colorsheme in the closest `Theme`
  /// widget
  final LoginTheme theme;

  /// Email validating logic, Returns an error string to display if the input is
  /// invalid, or null otherwise
  final FormFieldValidator<String> emailValidator;

  /// Same as [emailValidator] but for password
  final FormFieldValidator<String> passwordValidator;

  /// Called after the submit animation's completed. Put your route transition
  /// logic here. Recommend to use with [logoTag] and [titleTag]
  final Function onSubmitAnimationCompleted;

  /// Hero tag for logo image. If not specified, it will simply fade out when
  /// changing route
  final String logoTag;

  /// Hero tag for title text. Need to specify `LoginTheme.beforeHeroFontSize`
  /// and `LoginTheme.afterHeroFontSize` if you want different font size before
  /// and after hero animation
  final String titleTag;

  /// Display the debug buttons to quickly forward/reverse login animations. In
  /// release mode, this will be overrided to false regardless of the value
  /// passed in
  final bool showDebugButtons;

  /// Set to true to hide the Forgot Password button
  final bool hideForgotPasswordButton;

  /// Set to true to hide the SignUp button
  final bool hideSignUpButton;

  /// Set to false to return back to sign in page after successful sign up
  final bool loginAfterSignUp;

  static final FormFieldValidator<String> defaultEmailValidator = (value) {
    if (value.isEmpty || !Regex.email.hasMatch(value)) {
      return 'Invalid email!';
    }
    return null;
  };

  static final FormFieldValidator<String> defaultPasswordValidator = (value) {
    if (value.isEmpty || value.length <= 2) {
      return 'Password is too short!';
    }
    return null;
  };

  @override
  _FlutterLoginState createState() => _FlutterLoginState();
}

class _FlutterLoginState extends State<FlutterLogin>
    with TickerProviderStateMixin {
  final GlobalKey<AuthCardState> authCardKey = GlobalKey();
  static const loadingDuration = Duration(milliseconds: 400);
  AnimationController _loadingController;
  AnimationController _logoController;
  AnimationController _titleController;
  double _selectTimeDilation = 1.0;

  @override
  void initState() {
    super.initState();

    _loadingController = AnimationController(
      vsync: this,
      duration: loadingDuration,
    )..addStatusListener((status) {
        if (status == AnimationStatus.forward) {
          _logoController.forward();
          _titleController.forward();
        }
        if (status == AnimationStatus.reverse) {
          _logoController.reverse();
          _titleController.reverse();
        }
      });
    _logoController = AnimationController(
      vsync: this,
      duration: loadingDuration,
    );
    _titleController = AnimationController(
      vsync: this,
      duration: loadingDuration,
    );

    Future.delayed(const Duration(seconds: 1), () {
      _loadingController.forward();
    });
  }

  @override
  void dispose() {
    _loadingController.dispose();
    _logoController.dispose();
    _titleController.dispose();
    super.dispose();
  }

  void _reverseHeaderAnimation() {
    if (widget.logoTag == null) {
      _logoController.reverse();
    }
    if (widget.titleTag == null) {
      _titleController.reverse();
    }
  }

  Widget _buildHeader(double height, LoginTheme loginTheme) {
    return _Header(
      logoController: _logoController,
      titleController: _titleController,
      height: height,
      logoPath: widget.logo,
      logoTag: widget.logoTag,
      title: widget.title,
      titleTag: widget.titleTag,
      loginTheme: loginTheme,
    );
  }

  Widget _buildDebugAnimationButtons() {
    const textStyle = TextStyle(fontSize: 12, color: Colors.white);

    return Positioned(
      bottom: 0,
      right: 0,
      child: Row(
        key: kDebugToolbarKey,
        children: <Widget>[
          MaterialButton(
            color: Colors.green,
            onPressed: () {
              timeDilation = 1.0;
              showModalBottomSheet(
                context: context,
                builder: (_) {
                  return _AnimationTimeDilationDropdown(
                    initialValue: _selectTimeDilation,
                    onChanged: (int index) {
                      setState(() {
                        _selectTimeDilation = _AnimationTimeDilationDropdown
                            .animationSpeeds[index]
                            .toDouble();
                      });
                    },
                  );
                },
              ).then((_) {
                // wait until the BottomSheet close animation finishing before
                // assigning or you will have to watch x100 time slower animation
                Future.delayed(const Duration(milliseconds: 300), () {
                  timeDilation = _selectTimeDilation;
                });
              });
            },
            child: Text('OPTIONS', style: textStyle),
          ),
          MaterialButton(
            materialTapTargetSize: MaterialTapTargetSize.shrinkWrap,
            color: Colors.blue,
            onPressed: () => authCardKey.currentState.runLoadingAnimation(),
            child: Text('LOADING', style: textStyle),
          ),
          MaterialButton(
            materialTapTargetSize: MaterialTapTargetSize.shrinkWrap,
            color: Colors.orange,
            onPressed: () => authCardKey.currentState.runChangePageAnimation(),
            child: Text('PAGE', style: textStyle),
          ),
          MaterialButton(
            materialTapTargetSize: MaterialTapTargetSize.shrinkWrap,
            color: Colors.red,
            onPressed: () => authCardKey.currentState.runChangeRouteAnimation(),
            child: Text('NAV', style: textStyle),
          ),
        ],
      ),
    );
  }

  ThemeData _mergeTheme({ThemeData theme, LoginTheme loginTheme}) {
    final originalPrimaryColor = loginTheme.primaryColor ?? theme.primaryColor;
    final primaryDarkShades = getDarkShades(originalPrimaryColor);
    final primaryColor = primaryDarkShades.length == 1
        ? lighten(primaryDarkShades.first)
        : primaryDarkShades.first;
    final primaryColorDark = primaryDarkShades.length >= 3
        ? primaryDarkShades[2]
        : primaryDarkShades.last;
    final accentColor = loginTheme.accentColor ?? theme.accentColor;
    final errorColor = loginTheme.errorColor ?? theme.errorColor;
    // the background is a dark gradient, force to use white text if detect default black text color
    final isDefaultBlackText = theme.textTheme.headline3.color ==
        Typography.blackMountainView.headline3.color;
    final titleStyle = theme.textTheme.headline3
        .copyWith(
          color: loginTheme.accentColor ??
              (isDefaultBlackText
                  ? Colors.white
                  : theme.textTheme.headline3.color),
          fontSize: loginTheme.beforeHeroFontSize,
          fontWeight: FontWeight.w300,
        )
        .merge(loginTheme.titleStyle);
    final textStyle = theme.textTheme.bodyText2
        .copyWith(color: Colors.black54)
        .merge(loginTheme.bodyStyle);
    final textFieldStyle = theme.textTheme.subtitle1
        .copyWith(color: Colors.black.withOpacity(.65), fontSize: 14)
        .merge(loginTheme.textFieldStyle);
    final buttonStyle = theme.textTheme.button
        .copyWith(color: Colors.white)
        .merge(loginTheme.buttonStyle);
    final cardTheme = loginTheme.cardTheme;
    final inputTheme = loginTheme.inputTheme;
    final buttonTheme = loginTheme.buttonTheme;
    final roundBorderRadius = BorderRadius.circular(100);

    LoginThemeHelper.loginTextStyle = titleStyle;

    return theme.copyWith(
      primaryColor: primaryColor,
      primaryColorDark: primaryColorDark,
      accentColor: accentColor,
      errorColor: errorColor,
      cardTheme: theme.cardTheme.copyWith(
        clipBehavior: cardTheme.clipBehavior,
        color: cardTheme.color ?? theme.cardColor,
        elevation: cardTheme.elevation ?? 12.0,
        margin: cardTheme.margin ?? const EdgeInsets.all(4.0),
        shape: cardTheme.shape ??
            RoundedRectangleBorder(borderRadius: BorderRadius.circular(20.0)),
      ),
      inputDecorationTheme: theme.inputDecorationTheme.copyWith(
        filled: inputTheme.filled,
        fillColor: inputTheme.fillColor ??
            Color.alphaBlend(
              primaryColor.withOpacity(.07),
              Colors.grey.withOpacity(.04),
            ),
        contentPadding: inputTheme.contentPadding ??
            const EdgeInsets.symmetric(vertical: 4.0),
        errorStyle: inputTheme.errorStyle ?? TextStyle(color: errorColor),
        labelStyle: inputTheme.labelStyle,
        enabledBorder: inputTheme.enabledBorder ??
            inputTheme.border ??
            OutlineInputBorder(
              borderSide: BorderSide(color: Colors.transparent),
              borderRadius: roundBorderRadius,
            ),
        focusedBorder: inputTheme.focusedBorder ??
            inputTheme.border ??
            OutlineInputBorder(
              borderSide: BorderSide(color: primaryColor, width: 1.5),
              borderRadius: roundBorderRadius,
            ),
        errorBorder: inputTheme.errorBorder ??
            inputTheme.border ??
            OutlineInputBorder(
              borderSide: BorderSide(color: errorColor),
              borderRadius: roundBorderRadius,
            ),
        focusedErrorBorder: inputTheme.focusedErrorBorder ??
            inputTheme.border ??
            OutlineInputBorder(
              borderSide: BorderSide(color: errorColor, width: 1.5),
              borderRadius: roundBorderRadius,
            ),
        disabledBorder: inputTheme.disabledBorder ?? inputTheme.border,
      ),
      floatingActionButtonTheme: theme.floatingActionButtonTheme.copyWith(
        backgroundColor: buttonTheme?.backgroundColor ?? primaryColor,
        splashColor: buttonTheme.splashColor ?? theme.accentColor,
        elevation: buttonTheme.elevation ?? 4.0,
        highlightElevation: buttonTheme.highlightElevation ?? 2.0,
        shape: buttonTheme.shape ?? StadiumBorder(),
      ),
      // put it here because floatingActionButtonTheme doesnt have highlightColor property
      highlightColor:
          loginTheme.buttonTheme.highlightColor ?? theme.highlightColor,
      textTheme: theme.textTheme.copyWith(
        headline3: titleStyle,
        bodyText2: textStyle,
        subtitle1: textFieldStyle,
        button: buttonStyle,
      ),
    );
  }

  @override
  Widget build(BuildContext context) {
    final loginTheme = widget.theme ?? LoginTheme();
    final theme = _mergeTheme(theme: Theme.of(context), loginTheme: loginTheme);
    final deviceSize = MediaQuery.of(context).size;
    const headerMargin = 15;
    const cardInitialHeight = 300;
    final cardTopPosition = deviceSize.height / 2 - cardInitialHeight / 2;
    final headerHeight = cardTopPosition - headerMargin;
    final emailValidator =
        widget.emailValidator ?? FlutterLogin.defaultEmailValidator;
    final passwordValidator =
        widget.passwordValidator ?? FlutterLogin.defaultPasswordValidator;

    return MultiProvider(
      providers: [
        ChangeNotifierProvider.value(
          value: widget.messages ?? LoginMessages(),
        ),
        ChangeNotifierProvider(
          create: (context) => Auth(
            onLogin: widget.onLogin,
            onSignup: widget.onSignup,
            onRecoverPassword: widget.onRecoverPassword,
            loginProviders: widget.loginProviders,
          ),
        ),
      ],
      child: Scaffold(
        // resizeToAvoidBottomInset: false,
        body: Stack(
          children: <Widget>[
            GradientBox(
              colors: [
                loginTheme.pageColorLight ?? theme.primaryColor,
                loginTheme.pageColorDark ?? theme.primaryColorDark,
              ],
              begin: Alignment.topLeft,
              end: Alignment.bottomRight,
            ),
            SingleChildScrollView(
              child: Theme(
                data: theme,
                child: Stack(
                  alignment: Alignment.center,
                  children: <Widget>[
                    Positioned(
                      child: AuthCard(
                        key: authCardKey,
                        padding: EdgeInsets.only(top: cardTopPosition),
                        loadingController: _loadingController,
                        emailValidator: emailValidator,
                        passwordValidator: passwordValidator,
                        onSubmit: _reverseHeaderAnimation,
                        onSubmitCompleted: widget.onSubmitAnimationCompleted,
                        hideSignUpButton: widget.hideSignUpButton,
                        hideForgotPasswordButton:
                            widget.hideForgotPasswordButton,
                        loginAfterSignUp: widget.loginAfterSignUp,
                      ),
                    ),
                    Positioned(
                      top: cardTopPosition - headerHeight - headerMargin,
                      child: _buildHeader(headerHeight, loginTheme),
                    ),
                  ],
                ),
              ),
            ),
            if (!kReleaseMode && widget.showDebugButtons)
              _buildDebugAnimationButtons(),
          ],
        ),
      ),
    );
  }
}<|MERGE_RESOLUTION|>--- conflicted
+++ resolved
@@ -212,7 +212,6 @@
 }
 
 class FlutterLogin extends StatefulWidget {
-<<<<<<< HEAD
   FlutterLogin({
     Key key,
     @required this.onSignup,
@@ -231,28 +230,8 @@
     this.loginProviders = const <LoginProvider>[],
     this.hideForgotPasswordButton = false,
     this.hideSignUpButton = false,
+    this.loginAfterSignUp = true
   }) : super(key: key);
-=======
-  FlutterLogin(
-      {Key key,
-      @required this.onSignup,
-      @required this.onLogin,
-      @required this.onRecoverPassword,
-      this.title = 'LOGIN',
-      this.logo,
-      this.messages,
-      this.theme,
-      this.emailValidator,
-      this.passwordValidator,
-      this.onSubmitAnimationCompleted,
-      this.logoTag,
-      this.titleTag,
-      this.showDebugButtons = false,
-      this.hideForgotPasswordButton = false,
-      this.hideSignUpButton = false,
-      this.loginAfterSignUp = true})
-      : super(key: key);
->>>>>>> 569cab16
 
   /// Called when the user hit the submit button when in sign up mode
   final AuthCallback onSignup;
