--- conflicted
+++ resolved
@@ -58,19 +58,6 @@
           },
         ),
         LoginProvider(
-<<<<<<< HEAD
-            icon: FontAwesomeIcons.linkedinIn,
-            callback: () async {
-              print('start linkdin sign in');
-              await Future.delayed(loginTime);
-              print('stop linkdin sign in');
-              return '';
-            },
-            providerNeedsSignUpCallback: () {
-              // put here your logic to conditionally show the additional fields
-              return Future.value(true);
-            }),
-=======
           icon: FontAwesomeIcons.linkedinIn,
           label: 'LinkedIn',
           callback: () async {
@@ -79,8 +66,11 @@
             print('stop linkdin sign in');
             return '';
           },
-        ),
->>>>>>> ee39a00a
+          providerNeedsSignUpCallback: () {
+            // put here your logic to conditionally show the additional fields
+            return Future.value(true);
+          },
+        ),
         LoginProvider(
           icon: FontAwesomeIcons.githubAlt,
           callback: () async {
