--- conflicted
+++ resolved
@@ -399,23 +399,7 @@
   Widget _buildProvidersLogInButton(ThemeData theme, LoginMessages messages,
       Auth auth, LoginTheme loginTheme) {
     return Row(
-<<<<<<< HEAD
-      mainAxisAlignment: MainAxisAlignment.center,
-      children: auth.loginProviders.map((loginProvider) {
-        var index = auth.loginProviders.indexOf(loginProvider);
-        return Padding(
-          padding: loginTheme.providerButtonPadding ??
-              const EdgeInsets.symmetric(horizontal: 6.0, vertical: 8.0),
-          child: ScaleTransition(
-            scale: _buttonScaleAnimation,
-            child: AnimatedIconButton(
-              icon: loginProvider.icon,
-              controller: _providerControllerList[index],
-              tooltip: '',
-              onPressed: () => _loginProviderSubmit(
-                  animationController: _providerControllerList[index],
-                  loginProvider: loginProvider),
-=======
+
         mainAxisAlignment: MainAxisAlignment.center,
         children: auth.loginProviders.map((loginProvider) {
           var index = auth.loginProviders.indexOf(loginProvider);
@@ -431,16 +415,13 @@
                     controller: _providerControllerList[index],
                     tooltip: '',
                     onPressed: () => _loginProviderSubmit(
-                      control: _providerControllerList[index],
-                      callback: () {
-                        return loginProvider.callback();
-                      },
+                      animationController: _providerControllerList[index],
+                      loginProvider: loginProvider,
                     ),
                   ),
-                  Text(loginProvider.label)
+                  Text(loginProvider.label),
                 ],
               ),
->>>>>>> ee39a00a
             ),
           );
         }).toList());
