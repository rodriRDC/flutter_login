# Flutter Login
[![pub package](https://img.shields.io/pub/v/flutter_login?include_prereleases)](https://pub.dartlang.org/packages/flutter_login)
[![Join the chat](https://img.shields.io/discord/817442412313051220)](https://discord.gg/kP7jXHeNtS)
[![Workflow](https://github.com/NearHuscarl/flutter_login/actions/workflows/test.yml/badge.svg?branch=master)](https://github.com/NearHuscarl/flutter_login/actions)

`FlutterLogin` is a ready-made login/signup widget with many animation effects to
demonstrate the capabilities of Flutter

<p align="center">
  <a href='https://i.imgur.com/z3FJSe7.mp4'>
    <img src='https://github.com/NearHuscarl/flutter_login/raw/master/demo/demo.gif' width=320>
  </a>
</p>

## Installation

Follow the install instructions [here](https://pub.dev/packages/flutter_login#-installing-tab-)

## Reference

Property |   Type     | Description
-------- |------------| ---------------
onSignup |   `AuthCallback`     | <sub>Called when the user hit the submit button when in sign up mode. It receives a `SignupData` object, with name, password and, if `additionalSignUpFields` is not null, the additional fields filled in by the user in a `Map<String,String>`</sub>
onConfirmSignup | `ConfirmSignupCallback` | <sub>Called when the user hits the submit button when confirming signup. If not specified, signup will not be confirmed by user.</sub>
confirmSignupRequired | `ConfirmSignupRequiredCallback` | <sub>Additional option to decide in runtime if confirmation is required. If not specified, signup will be confirmed by user if onConfirmSignup is specified.</sub>
confirmSignupKeyboardType| `TextInputType` | <sub>The keyboard type of the confirm signup field</sub>
onResendCode | `AuthCallback` | <sub>Called when the user hits the resend code button when confirming signup. Only required when onConfirmSignup is provided.</sub>
onLogin |   `AuthCallback`     | <sub>Called when the user hit the submit button when in login mode</sub>
onRecoverPassword |   `RecoverCallback`     | <sub>Called when the user hit the submit button when in recover password mode</sub>
onConfirmRecover | `ConfirmRecoverCallback` | <sub>Called when the user submits confirmation code and sets password in recover password mode. If not specified, a confirmation code will not be used to recover password.</sub>
title |   `String`     | <sub>The large text above the login [Card], usually the app or company name. Leave the string empty or null if you want no title.</sub>
logo |   `ImageProvider or String`     | <sub>The image provider or asset path string for the logo image to be displayed</sub>
messages |   [`LoginMessages`](#LoginMessages)     | <sub>Describes all of the labels, text hints, button texts and other auth descriptions</sub>
theme |   [`LoginTheme`](#LoginTheme)     | <sub>FlutterLogin's theme. If not specified, it will use the default theme as shown in the demo gifs and use the colorsheme in the closest `Theme` widget</sub>
userType |   [`LoginUserType`](#LoginUserType)     | <sub>FlutterLogin's user type. If not specified, it will use the default user type as email</sub>
userValidator |   <sub>`FormFieldValidator<String>`</sub>     | <sub>User field validating logic, add your custom validation here. The default is email validation logic. Expects to return an error message [String] to be display if validation fails or [null] if validation succeeds</sub>
validateUserImmediately |   <sub>`bool`</sub>     | <sub>Should email be validated after losing focus [true] or after form submissions [false]. Default: [false]</sub>
passwordValidator | <sub>`FormFieldValidator<String>`</sub>     | <sub>Same as `userValidator` but for password</sub>
<sub>onSubmitAnimationCompleted</sub> |   `Function`     | <sub>Called after the submit animation's completed. Put your route transition logic here</sub>
logoTag |   `String`     | <sub>`Hero` tag for logo image. If not specified, it will simply fade out when changing route</sub>
titleTag |   `String`     | <sub>`Hero` tag for title text. Need to specify `LoginTheme.beforeHeroFontSize` and `LoginTheme.afterHeroFontSize` if you want different font size before and after hero animation</sub>
showDebugButtons |   `bool`     | <sub>Display the debug buttons to quickly forward/reverse login animations. In release mode, this will be overridden to `false` regardless of the value passed in</sub>
hideForgotPasswordButton |   `bool`     | <sub>Hides the Forgot Password button if set to true</sub>
hideProvidersTitle |   `bool`     | <sub>Hides the title above login providers if set to true. In case the providers List is empty this is uneffective, as the title is hidden anyways. The default is `false`</sub>
disableCustomPageTransformer |   `bool`     | <sub>Disables the custom transition which causes RenderBox was not laid out error. See [#97](https://github.com/NearHuscarl/flutter_login/issues/97) for more info.</sub>
additionalSignUpFields | `Map<String, UserFormField>` | <sub> Used to specify the additional form fields; the form is shown right after signin up. You can provide at most 6 additional fields. </sub>
onSwitchToAdditionalFields |   `AdditionalFieldsCallback`     | <sub>Called when the user switches to additional fields.</sub>
navigateBackAfterRecovery |   `bool`     | <sub>Navigate back to the login page after successful recovery.</sub>
savedEmail |   `String`     | <sub>Prefilled value for user field (ie. saved from previous session via other means, ie. via SharedPreferences)</sub>
savedPassword |   `String`     | <sub>Prefilled value for password field (ie. saved from previous session via other means, ie. via SharedPreferences). Will set also confirmation password in Auth class</sub>
termsOfService | [`TermOfService`](#TermOfService) | <sub>List of terms of service to be listed during registration. On onSignup callback LoginData contains a list of [`TermOfServiceResult`](#TermOfServiceResult) </sub>
children | [`Widget`] | <sub>List of widgets that can be added to the stack of the login screen. Can be used to show custom banners or logos. </sub>
scrollable |   `bool`     | <sub>When set to true, the login card becomes scrollable instead of resizing when needed.
headerWidget |   `Widget`     | <sub>A widget that can be placed on top of the loginCard.</sub> 

*NOTE:* It is recommended that the child widget of the `Hero` widget should be the
same in both places. For title's hero animation use the
`LoginThemeHelper.loginTextStyle` in the next screen to get the style of the
exact text widget in the login screen. `LoginThemeHelper` can be accessed by adding
this line

```dart
import 'package:flutter_login/theme.dart';
```

### LoginMessages

Property |   Type     | Description
-------- |------------| ---------------
userHint | `String` | Hint text of the user field [TextField] (Note: user field can be name, email or phone. For more info check: [`LoginUserType`](#LoginUserType))
passwordHint | `String` | Hint text of the password [TextField]
confirmPasswordHint | `String` | Hint text of the confirm password [TextField]
forgotPasswordButton | `String` | Forgot password button's label
loginButton | `String` | Login button's label
signupButton | `String` | Signup button's label
recoverPasswordButton | `String` | Recover password button's label
recoverPasswordIntro | `String` | Intro in password recovery form
recoverPasswordDescription | `String` | Description in password recovery form, shown when the onConfirmRecover callback is not provided
recoverCodePasswordDescription | `String` | Description in password recovery form, shown when the onConfirmRecover callback is provided
goBackButton | `String` | Go back button's label. Go back button is used to go back to to login/signup form from the recover password form
confirmPasswordError | `String` | The error message to show when the confirm password not match with the original password
recoverPasswordSuccess | `String` | The success message to show after submitting recover password
confirmSignupIntro | `String` | The intro text for the confirm signup card
confirmationCodeHint | `String` | Hint text of the confirmation code [TextField]
confirmationCodeValidationError | `String` | The error message to show if confirmation code is empty
resendCodeButton | `String` | Resend code button's label
resendCodeSuccess | `String` | The success message to show after resending a confirmation code
confirmSignupButton | `String` | Confirm signup button's label
confirmSignupSuccess | `String` | The success message to show after confirming signup
confirmRecoverIntro | `String` | The intro text for the confirm recover password card
recoveryCodeHint | `String` | Hint text of the recovery code [TextField]
recoveryCodeValidationError | `String` | The error message to show if recovery code is empty
setPasswordButton | `String` | Set password button's label for password recovery
confirmRecoverSuccess | `String` | The success message to show after confirming recovered password
flushbarTitleError | `String` | The Flushbar title on errors
flushbarTitleSuccess | `String` | The Flushbar title on successes
providersTitle | `String` | A string shown above the login Providers, defaults to `or login with`

### LoginTheme

Property |   Type     | Description
-------- |------------| ---------------
primaryColor | `Color` | The background color of major parts of the widget like the login screen and buttons
accentColor | `Color` | The secondary color, used for title text color, loading icon, etc. Should be contrast with the [primaryColor]
errorColor | `Color` | The color to use for [TextField] input validation errors
cardTheme | `CardTheme` | The colors and styles used to render auth [Card]
inputTheme | `InputDecorationTheme` | Defines the appearance of all [TextField]s
buttonTheme | `LoginButtonTheme` | A theme for customizing the shape, elevation, and color of the submit button
titleStyle | `TextStyle` | Text style for the big title
bodyStyle | `TextStyle` | Text style for small text like the recover password description
textFieldStyle | `TextStyle` | Text style for [TextField] input text
buttonStyle | `TextStyle` | Text style for button text
beforeHeroFontSize | `double` | Defines the font size of the title in the login screen (before the hero transition)
afterHeroFontSize | `double` | Defines the font size of the title in the screen after the login screen (after the hero transition)
pageColorLight | `Color` | The optional light background color of login screen; if provided, used for light gradient instead of primaryColor
pageColorDark | `Color` | The optional dark background color of login screen; if provided, used for dark gradient instead of primaryColor
footerBottomPadding | `double` | The footer bottom Padding; defaults to 0 if not provided.
switchAuthTextColor | `Color` | The optional color for the switch authentication text, if nothing is specified [primaryColor] is used.
logoWidth | `double` | Width of the logo where 1 is the full width of the login card. ; defaults to 0.75 if not provided.
primaryColorAsInputLabel | `bool` | Set to true if you want to use the primary color for input labels. Defaults to false.


### LoginUserType
Enum     |   Description |
-------- |---------------|
EMAIL | The User Field will be set to be email
NAME  | The User Field will be set to be username
FIRSTNAME  | The User Field will be set to be first name
LASTNAME  | The User Field will be set to be last name
PHONE  | The User Field will be set to be phone
<<<<<<< HEAD
INTLPHONE  | The User Field will be set to be phone with country code selection
=======
TEXT  | The User Field will be set to be text
>>>>>>> 75ba78c6

[LoginUserType] will change how the user field [TextField] behaves. Autofills and Keyboard Type will be adjusted automatically for the type of user that you pass.

### UserFormField
Property |   Type     | Description |
-------- |------------| ------------| 
keyName  | `String` | The identifier of the fields, it will be the key in the returned map. Please ensure this is unique, otherwise an Error will be thrown
displayName | `String` | The name of the field displayed on the form. Defaults to `keyName` if not given
defaultValue | `String` | The default value of the field, if given the field will be pre-filled in with this
fieldValidator | `FormFieldValidator<String>` | A function to validate the field. It should return null on success, or a string with the explanation of the error
icon | `Icon?` | The icon shown on the left of the field. Defaults to the user icon when not provided
userType | `LoginUserType` | The LoginUserType of the form. The right keyboard and suggestions will be shown accordingly. Defaults to `LoginUserType.user`
tooltip | `InlineSpan` | Additional description for that field


### LoginProvider
Property |   Type     | Description |
-------- |------------| ------------| 
button | `Widget` | Used for Buttons for [LoginProvider] - see example uses [SignInButton] package
icon | `IconData` | Icon that is used for a button for [LoginProvider]
label    | `String`   | The label shown under the provider |
callback | `ProviderAuthCallback` | A Function called when the provider button is pressed. It must return null on success, or a `String` describing the error on failure. |
providerNeedsSignUpCallback | `ProviderNeedsSignUpCallback?` | Optional. Requires that the `additionalSignUpFields` argument is passed to `FlutterLogin`. When given, this callback must return a `Future<bool>`. If it evaluates to `true` the card containing the additional signup fields is shown, right after the evaluation of `callback`. If not given the default behaviour is not to show the signup card.

*NOTE:* Both [button] and [icon] can be added to [LoginProvider], but [button] will take preference over [icon]

### TermOfService


Property |   Type     | Description
-------- |------------| ---------------
id | `String` | Used only on Signup callback to identify a single Term Of service if it's optional.
mandatory | `bool` | If set true and term is not check when form is validate on submit, the validation error message will be shown
text | `String` | Name of Term to show.
linkUrl | `String` | Web url link to additional term of services info.
validationErrorMessage | `String` | Validation error message to show.
initialValue | `bool` | Specify if checkbox is initialized checked

#### TermOfServiceResult

Property |   Type     | Description
-------- |------------| ---------------
term | [`TermOfService`](#TermOfService) | Contains a termOfServiceObject.
accepted | `bool` | Indicates whether or not the term of service was selected during registration
## Examples

You can view the complete example in the [example project] which resulted in the
gif above

### Basic example

```dart
import 'package:flutter/material.dart';
import 'package:flutter_login/flutter_login.dart';
import 'dashboard_screen.dart';

const users = const {
  'dribbble@gmail.com': '12345',
  'hunter@gmail.com': 'hunter',
};

class LoginScreen extends StatelessWidget {
  Duration get loginTime => Duration(milliseconds: 2250);

  Future<String?> _authUser(LoginData data) {
    debugPrint('Name: ${data.name}, Password: ${data.password}');
    return Future.delayed(loginTime).then((_) {
      if (!users.containsKey(data.name)) {
        return 'User not exists';
      }
      if (users[data.name] != data.password) {
        return 'Password does not match';
      }
      return null;
    });
  }

  Future<String?> _signupUser(SignupData data) {
    debugPrint('Signup Name: ${data.name}, Password: ${data.password}');
    return Future.delayed(loginTime).then((_) {
      return null;
    });
  }

  Future<String> _recoverPassword(String name) {
    debugPrint('Name: $name');
    return Future.delayed(loginTime).then((_) {
      if (!users.containsKey(name)) {
        return 'User not exists';
      }
      return null;
    });
  }

  @override
  Widget build(BuildContext context) {
    return FlutterLogin(
      title: 'ECORP',
      logo: AssetImage('assets/images/ecorp-lightblue.png'),
      onLogin: _authUser,
      onSignup: _signupUser,
      onSubmitAnimationCompleted: () {
        Navigator.of(context).pushReplacement(MaterialPageRoute(
          builder: (context) => DashboardScreen(),
        ));
      },
      onRecoverPassword: _recoverPassword,
    );
  }
}
```

<img src="https://github.com/NearHuscarl/flutter_login/raw/master/demo/basic.png" width="300">



### Basic example with sign in providers

```dart
import 'package:flutter/material.dart';
import 'package:flutter_login/flutter_login.dart';
import 'dashboard_screen.dart';

const users = const {
  'dribbble@gmail.com': '12345',
  'hunter@gmail.com': 'hunter',
};

class LoginScreen extends StatelessWidget {
  Duration get loginTime => Duration(milliseconds: 2250);

  Future<String?> _authUser(LoginData data) {
    debugPrint('Name: ${data.name}, Password: ${data.password}');
    return Future.delayed(loginTime).then((_) {
      if (!users.containsKey(data.name)) {
        return 'User not exists';
      }
      if (users[data.name] != data.password) {
        return 'Password does not match';
      }
      return null;
    });
  }

  Future<String?> _signupUser(SignupData data) {
    debugPrint('Signup Name: ${data.name}, Password: ${data.password}');
    return Future.delayed(loginTime).then((_) {
      return null;
    });
  }

  Future<String> _recoverPassword(String name) {
    debugPrint('Name: $name');
    return Future.delayed(loginTime).then((_) {
      if (!users.containsKey(name)) {
        return 'User not exists';
      }
      return null;
    });
  }

  @override
  Widget build(BuildContext context) {
    return FlutterLogin(
      title: 'ECORP',
      logo: AssetImage('assets/images/ecorp-lightblue.png'),
      onLogin: _authUser,
      onSignup: _signupUser,
      
        loginProviders: <LoginProvider>[
          LoginProvider(
            icon: FontAwesomeIcons.google,
            label: 'Google',
            callback: () async {
              debugPrint('start google sign in');
              await Future.delayed(loginTime);
              debugPrint('stop google sign in');              
              return null;
            },
          ),
          LoginProvider(
            icon: FontAwesomeIcons.facebookF,
            label: 'Facebook',
            callback: () async {            
              debugPrint('start facebook sign in');
              await Future.delayed(loginTime);
              debugPrint('stop facebook sign in');              
              return null;
            },
          ),
          LoginProvider(
            icon: FontAwesomeIcons.linkedinIn,
            callback: () async {         
              debugPrint('start linkdin sign in');
              await Future.delayed(loginTime);         
              debugPrint('stop linkdin sign in');              
              return null;
            },
          ),
          LoginProvider(
            icon: FontAwesomeIcons.githubAlt,
            callback: () async {
              debugPrint('start github sign in');
              await Future.delayed(loginTime);
              debugPrint('stop github sign in');              
              return null;
            },
          ),
        ],
      onSubmitAnimationCompleted: () {
        Navigator.of(context).pushReplacement(MaterialPageRoute(
          builder: (context) => DashboardScreen(),
        ));
      },
      onRecoverPassword: _recoverPassword,
    );
  }
}
```

<img src="https://github.com/NearHuscarl/flutter_login/raw/master/demo/login-with-provider.png" width="300">



### Theming via `ThemeData`

Login theme can be customized indectly by using `ThemeData` like this

```dart
// main.dart
import 'package:flutter/material.dart';
import 'login_screen.dart';

void main() => runApp(MyApp());

class MyApp extends StatelessWidget {
  @override
  Widget build(BuildContext context) {
    return MaterialApp(
      title: 'Login Demo',
      theme: ThemeData(
        primarySwatch: Colors.deepPurple,
        accentColor: Colors.orange,
        cursorColor: Colors.orange,
        textTheme: TextTheme(
          headline3: TextStyle(
            fontFamily: 'OpenSans',
            fontSize: 45.0,
            color: Colors.orange,
          ),
          button: TextStyle(
            fontFamily: 'OpenSans',
          ),
          subtitle1: TextStyle(fontFamily: 'NotoSans'),
          bodyText2: TextStyle(fontFamily: 'NotoSans'),
        ),
      ),
      home: LoginScreen(),
    );
  }
}

// login_screen.dart
import 'package:flutter/material.dart';
import 'package:flutter_login/flutter_login.dart';
import 'dashboard_screen.dart';

class LoginScreen extends StatelessWidget {
  @override
  Widget build(BuildContext context) {
    return FlutterLogin(
      title: 'ECORP',
      logo: AssetImage('assets/images/ecorp.png'),
      onLogin: (_) => Future(null),
      onSignup: (_) => Future(null),
      onSubmitAnimationCompleted: () {
        Navigator.of(context).pushReplacement(MaterialPageRoute(
          builder: (context) => DashboardScreen(),
        ));
      },
      onRecoverPassword: (_) => Future(null),
    );
  }
}
```

<img src="https://github.com/NearHuscarl/flutter_login/raw/master/demo/theme-data.png" width="300">

### Custom labels

```dart
import 'package:flutter/material.dart';
import 'package:flutter_login/flutter_login.dart';
import 'dashboard_screen.dart';

class LoginScreen extends StatelessWidget {
  @override
  Widget build(BuildContext context) {
    return FlutterLogin(
      title: 'ECORP',
      logo: AssetImage('assets/images/ecorp.png'),
      onLogin: (_) => Future(null),
      onSignup: (_) => Future(null),
      onSubmitAnimationCompleted: () {
        Navigator.of(context).pushReplacement(MaterialPageRoute(
          builder: (context) => DashboardScreen(),
        ));
      },
      onRecoverPassword: (_) => Future(null),
      messages: LoginMessages(
        userHint: 'User',
        passwordHint: 'Pass',
        confirmPasswordHint: 'Confirm',
        loginButton: 'LOG IN',
        signupButton: 'REGISTER',
        forgotPasswordButton: 'Forgot huh?',
        recoverPasswordButton: 'HELP ME',
        goBackButton: 'GO BACK',
        confirmPasswordError: 'Not match!',
        recoverPasswordDescription:
            'Lorem Ipsum is simply dummy text of the printing and typesetting industry',
        recoverPasswordSuccess: 'Password rescued successfully',
      ),
    );
  }
}
```

Login/Signup | Password Recovery
:-------:|:-------:
![Login/Signup](demo/custom-label-login.png)  |  ![Password Recovery](demo/custom-label-recover.png)

### Theme customization

```dart

import 'package:flutter/material.dart';
import 'package:flutter_login/flutter_login.dart';
import 'dashboard_screen.dart';

class LoginScreen extends StatelessWidget {
  @override
  Widget build(BuildContext context) {
    final inputBorder = BorderRadius.vertical(
      bottom: Radius.circular(10.0),
      top: Radius.circular(20.0),
    );

    return FlutterLogin(
      title: 'ECORP',
      logo: AssetImage('assets/images/ecorp-lightgreen.png'),
      onLogin: (_) => Future(null),
      onSignup: (_) => Future(null),
      onSubmitAnimationCompleted: () {
        Navigator.of(context).pushReplacement(MaterialPageRoute(
          builder: (context) => DashboardScreen(),
        ));
      },
      onRecoverPassword: (_) => Future(null),
      theme: LoginTheme(
        primaryColor: Colors.teal,
        accentColor: Colors.yellow,
        errorColor: Colors.deepOrange,
        titleStyle: TextStyle(
          color: Colors.greenAccent,
          fontFamily: 'Quicksand',
          letterSpacing: 4,
        ),
        bodyStyle: TextStyle(
          fontStyle: FontStyle.italic,
          decoration: TextDecoration.underline,
        ),
        textFieldStyle: TextStyle(
          color: Colors.orange,
          shadows: [Shadow(color: Colors.yellow, blurRadius: 2)],
        ),
        buttonStyle: TextStyle(
          fontWeight: FontWeight.w800,
          color: Colors.yellow,
        ),
        cardTheme: CardTheme(
          color: Colors.yellow.shade100,
          elevation: 5,
          margin: EdgeInsets.only(top: 15),
          shape: ContinuousRectangleBorder(
              borderRadius: BorderRadius.circular(100.0)),
        ),
        inputTheme: InputDecorationTheme(
          filled: true,
          fillColor: Colors.purple.withOpacity(.1),
          contentPadding: EdgeInsets.zero,
          errorStyle: TextStyle(
            backgroundColor: Colors.orange,
            color: Colors.white,
          ),
          labelStyle: TextStyle(fontSize: 12),
          enabledBorder: UnderlineInputBorder(
            borderSide: BorderSide(color: Colors.blue.shade700, width: 4),
            borderRadius: inputBorder,
          ),
          focusedBorder: UnderlineInputBorder(
            borderSide: BorderSide(color: Colors.blue.shade400, width: 5),
            borderRadius: inputBorder,
          ),
          errorBorder: UnderlineInputBorder(
            borderSide: BorderSide(color: Colors.red.shade700, width: 7),
            borderRadius: inputBorder,
          ),
          focusedErrorBorder: UnderlineInputBorder(
            borderSide: BorderSide(color: Colors.red.shade400, width: 8),
            borderRadius: inputBorder,
          ),
          disabledBorder: UnderlineInputBorder(
            borderSide: BorderSide(color: Colors.grey, width: 5),
            borderRadius: inputBorder,
          ),
        ),
        buttonTheme: LoginButtonTheme(
          splashColor: Colors.purple,
          backgroundColor: Colors.pinkAccent,
          highlightColor: Colors.lightGreen,
          elevation: 9.0,
          highlightElevation: 6.0,
          shape: BeveledRectangleBorder(
            borderRadius: BorderRadius.circular(10),
          ),
          // shape: RoundedRectangleBorder(borderRadius: BorderRadius.circular(5)),
          // shape: CircleBorder(side: BorderSide(color: Colors.green)),
          // shape: ContinuousRectangleBorder(borderRadius: BorderRadius.circular(55.0)),
        ),
      ),
    );
  }
}
```

<img src="https://github.com/NearHuscarl/flutter_login/raw/master/demo/theme.png" width="300">

## Inspiration
* [VNPAY App Interactions](https://dribbble.com/shots/3829985-VNPAY-App-Interactions)
* [Flat UI Login animated](https://dribbble.com/shots/1058688-Flat-UI-Login-animated)

## License

* MIT License

[example project]: example/<|MERGE_RESOLUTION|>--- conflicted
+++ resolved
@@ -128,11 +128,8 @@
 FIRSTNAME  | The User Field will be set to be first name
 LASTNAME  | The User Field will be set to be last name
 PHONE  | The User Field will be set to be phone
-<<<<<<< HEAD
 INTLPHONE  | The User Field will be set to be phone with country code selection
-=======
 TEXT  | The User Field will be set to be text
->>>>>>> 75ba78c6
 
 [LoginUserType] will change how the user field [TextField] behaves. Autofills and Keyboard Type will be adjusted automatically for the type of user that you pass.
 
