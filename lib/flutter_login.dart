import 'dart:math';

import 'package:flutter/cupertino.dart';
import 'package:flutter/foundation.dart';
import 'package:flutter/material.dart';
import 'package:flutter/rendering.dart';
import 'package:flutter/scheduler.dart' show timeDilation;
import 'package:flutter_login/src/models/login_user_type.dart';
import 'package:flutter_login/src/models/term_of_service.dart';
import 'package:flutter_login/src/models/user_form_field.dart';
import 'package:flutter_login/src/providers/auth.dart';
import 'package:flutter_login/src/providers/login_messages.dart';
import 'package:flutter_login/src/providers/login_theme.dart';
import 'package:flutter_login/src/utils/color_helper.dart';
import 'package:flutter_login/src/utils/constants.dart';
import 'package:flutter_login/src/utils/dart_helper.dart';
import 'package:flutter_login/src/widgets/cards/auth_card_builder.dart';
import 'package:flutter_login/src/widgets/fade_in.dart';
import 'package:flutter_login/src/widgets/gradient_box.dart';
import 'package:flutter_login/src/widgets/hero_text.dart';
import 'package:flutter_login/theme.dart';
import 'package:provider/provider.dart';
import 'package:sign_in_button/sign_in_button.dart';

export 'package:sign_in_button/src/button_list.dart';

export 'src/models/login_data.dart';
export 'src/models/login_user_type.dart';
export 'src/models/signup_data.dart';
export 'src/models/term_of_service.dart';
export 'src/models/user_form_field.dart';
export 'src/providers/auth.dart';
export 'src/providers/login_messages.dart';
export 'src/providers/login_theme.dart';

class LoginProvider {
  /// Used for custom sign-in buttons.
  ///
  /// NOTE: Both [button] and [icon] can be added to [LoginProvider],
  /// but [button] will take preference over [icon]
  final Buttons? button;

  /// The icon shown on the provider button
  ///
  /// NOTE: Both [button] and [icon] can be added to [LoginProvider],
  /// but [button] will take preference over [icon]
  final IconData? icon;

  /// The label shown under the provider
  final String label;

  /// A Function called when the provider button is pressed.
  /// It must return null on success, or a `String` describing the error on failure.
  final ProviderAuthCallback callback;

  /// Optional
  ///
  /// Requires that the `additionalSignUpFields` argument is passed to `FlutterLogin`.
  /// When given, this callback must return a `Future<bool>`.
  /// If it evaluates to `true` the card containing the additional signup fields is shown, right after the evaluation of `callback`.
  /// If not given the default behaviour is not to show the signup card.
  final ProviderNeedsSignUpCallback? providerNeedsSignUpCallback;

  /// Enable or disable the animation of the button.
  ///
  /// Default: true
  final bool animated;

  /// Provide a list of errors to not display when a login has failed.
  /// For example, if the login is cancelled and you don't want to show a error
  /// message that the login is cancelled. If you provide the error message to this list
  /// the error is not shown
  ///
  /// Default: null
  final List<String>? errorsToExcludeFromErrorMessage;

  const LoginProvider({
    this.button,
    this.icon,
    required this.callback,
    this.errorsToExcludeFromErrorMessage,
    this.label = '',
    this.providerNeedsSignUpCallback,
    this.animated = true,
  }) : assert(button != null || icon != null);
}

class _AnimationTimeDilationDropdown extends StatelessWidget {
  const _AnimationTimeDilationDropdown({
    required this.onChanged,
    this.initialValue = 1.0,
  });

  final Function onChanged;
  final double initialValue;
  static const animationSpeeds = [1, 2, 5, 10];

  @override
  Widget build(BuildContext context) {
    return SizedBox(
      height: 200,
      child: Column(
        children: <Widget>[
          const Padding(
            padding: EdgeInsets.all(10.0),
            child: Text(
              'x1 is normal time, x5 means the animation is 5x times slower for debugging purpose',
              textAlign: TextAlign.center,
            ),
          ),
          SizedBox(
            height: 125,
            child: CupertinoPicker(
              scrollController: FixedExtentScrollController(
                initialItem: animationSpeeds.indexOf(initialValue.toInt()),
              ),
              itemExtent: 30.0,
              backgroundColor: Colors.white,
              onSelectedItemChanged: onChanged as void Function(int)?,
              children: animationSpeeds.map((x) => Text('x$x')).toList(),
            ),
          ),
        ],
      ),
    );
  }
}

class _Header extends StatefulWidget {
  const _Header({
    this.logo,
    this.logoTag,
    this.logoWidth = 0.75,
    this.title,
    this.titleTag,
    this.height = 250.0,
    this.logoController,
    this.titleController,
    required this.loginTheme,
  });

  final ImageProvider? logo;
  final String? logoTag;
  final double logoWidth;
  final String? title;
  final String? titleTag;
  final double height;
  final LoginTheme loginTheme;
  final AnimationController? logoController;
  final AnimationController? titleController;

  @override
  __HeaderState createState() => __HeaderState();
}

class __HeaderState extends State<_Header> {
  double _titleHeight = 0.0;

  /// https://stackoverflow.com/a/56997641/9449426
  double getEstimatedTitleHeight() {
    if (isNullOrEmpty(widget.title)) {
      return 0.0;
    }

    final theme = Theme.of(context);
    final renderParagraph = RenderParagraph(
      TextSpan(
        text: widget.title,
        style: theme.textTheme.displaySmall!.copyWith(
          fontSize: widget.loginTheme.beforeHeroFontSize,
        ),
      ),
      textDirection: TextDirection.ltr,
      maxLines: 1,
    );

    renderParagraph.layout(const BoxConstraints());

    return renderParagraph
        .getMinIntrinsicHeight(widget.loginTheme.beforeHeroFontSize)
        .ceilToDouble();
  }

  @override
  void didChangeDependencies() {
    super.didChangeDependencies();
    _titleHeight = getEstimatedTitleHeight();
  }

  @override
  void didUpdateWidget(_Header oldWidget) {
    super.didUpdateWidget(oldWidget);

    if (widget.title != oldWidget.title) {
      _titleHeight = getEstimatedTitleHeight();
    }
  }

  @override
  Widget build(BuildContext context) {
    final theme = Theme.of(context);
    const gap = 5.0;
    final logoHeight = min(
      (widget.height - MediaQuery.of(context).padding.top) - _titleHeight - gap,
      kMaxLogoHeight,
    );
    final displayLogo = widget.logo != null && logoHeight >= kMinLogoHeight;
    final cardWidth = min(MediaQuery.of(context).size.width * 0.75, 360.0);

    var logo = displayLogo
        ? Image(
            image: widget.logo!,
            filterQuality: FilterQuality.high,
            height: logoHeight,
            width: widget.logoWidth * cardWidth,
          )
        : const SizedBox.shrink();

    if (widget.logoTag != null) {
      logo = Hero(
        tag: widget.logoTag!,
        child: logo,
      );
    }

    Widget? title;
    if (widget.titleTag != null && !isNullOrEmpty(widget.title)) {
      title = HeroText(
        widget.title,
        key: kTitleKey,
        tag: widget.titleTag,
        largeFontSize: widget.loginTheme.beforeHeroFontSize,
        smallFontSize: widget.loginTheme.afterHeroFontSize,
        style: theme.textTheme.displaySmall,
        viewState: ViewState.enlarged,
      );
    } else if (!isNullOrEmpty(widget.title)) {
      title = Text(
        widget.title!,
        key: kTitleKey,
        style: theme.textTheme.displaySmall,
      );
    } else {
      title = null;
    }

    return SafeArea(
      child: SizedBox(
        height: widget.height - MediaQuery.of(context).padding.top,
        child: Column(
          mainAxisAlignment: MainAxisAlignment.end,
          children: <Widget>[
            if (displayLogo)
              FadeIn(
                controller: widget.logoController,
                offset: .25,
                fadeDirection: FadeDirection.topToBottom,
                child: logo,
              ),
            const SizedBox(height: gap),
            FadeIn(
              controller: widget.titleController,
              offset: .5,
              fadeDirection: FadeDirection.topToBottom,
              child: title,
            ),
          ],
        ),
      ),
    );
  }
}

class FlutterLogin extends StatefulWidget {
  FlutterLogin({
    super.key,
    this.onSignup,
    required this.onLogin,
    required this.onRecoverPassword,
    this.title,

    /// The [ImageProvider] or asset path [String] for the logo image to be displayed
    dynamic logo,

    /// The [ImageProvider] or asset path [String] for the background image to be displayed
    dynamic backgroundImage,
    this.messages,
    this.theme,
    this.userValidator,
    this.validateUserImmediately,
    this.passwordValidator,
    this.onSubmitAnimationCompleted,
    this.logoTag,
    this.userType = LoginUserType.email,
    this.titleTag,
    this.showDebugButtons = false,
    this.loginProviders = const <LoginProvider>[],
    this.hideForgotPasswordButton = false,
    this.loginAfterSignUp = true,
    this.footer,
    this.hideProvidersTitle = false,
    this.additionalSignupFields,
    this.disableCustomPageTransformer = false,
    this.navigateBackAfterRecovery = false,
    this.termsOfService = const <TermOfService>[],
    this.onConfirmRecover,
    this.onConfirmSignup,
    this.confirmSignupRequired,
    this.onResendCode,
    this.savedEmail = '',
    this.savedPassword = '',
    this.initialAuthMode = AuthMode.login,
    this.children,
    this.scrollable = false,
    this.confirmSignupKeyboardType,
    this.headerWidget,
    this.onSwitchToAdditionalFields,
    this.initialIsoCode,
    this.keyboardDismissBehavior = ScrollViewKeyboardDismissBehavior.manual,
<<<<<<< HEAD
    this.hideSignupPasswordFields = false,
    this.onSwitchAuthMode,
  })  : assert((logo is String?) || (logo is ImageProvider?)),
        logo = logo is String ? AssetImage(logo) : logo as ImageProvider?;
=======
    this.autofocus = false,
  })  : assert(
          ((logo is String?) || (logo is ImageProvider?)) &&
              ((backgroundImage is String?) ||
                  (backgroundImage is ImageProvider?)),
        ),
        backgroundImage = backgroundImage is String
            ? AssetImage(backgroundImage)
            : backgroundImage as ImageProvider?;
>>>>>>> dd0d0efd

  /// Called when the user hit the submit button when in sign up mode
  ///
  /// Can be null to disable signup.
  final SignupCallback? onSignup;

  /// Called when the user hit the submit button when in login mode
  final LoginCallback onLogin;

  /// [LoginUserType] can be email, name or phone, by default is email. It will change how
  /// the edit text autofill and behave accordingly to your choice
  final LoginUserType userType;

  /// list of LoginProvider each have an icon and a callback that will be Called when
  /// the user hit the provider icon button
  /// if not specified nothing will be shown
  final List<LoginProvider> loginProviders;

  /// Called when the user hit the submit button when in recover password mode
  final RecoverCallback onRecoverPassword;

  /// The large text above the login [Card], usually the app or company name
  final String? title;

  /// The image provider for the logo image to be displayed
  final ImageProvider? logo;

  /// The image provider for the background image to be displayed
  final ImageProvider? backgroundImage;

  /// Describes all of the labels, text hints, button texts and other auth
  /// descriptions
  final LoginMessages? messages;

  /// FlutterLogin's theme. If not specified, it will use the default theme as
  /// shown in the demo gifs and use the colorsheme in the closest `Theme`
  /// widget
  final LoginTheme? theme;

  /// Email validating logic, Returns an error string to display if the input is
  /// invalid, or null otherwise
  final FormFieldValidator<String>? userValidator;

  /// Should email be validated after losing focus [true] or after form
  /// submissions [false]. Default: [false]
  final bool? validateUserImmediately;

  /// Same as [userValidator] but for password
  final FormFieldValidator<String>? passwordValidator;

  /// Called after the submit animation's completed. Put your route transition
  /// logic here. Recommend to use with [logoTag] and [titleTag]
  final VoidCallback? onSubmitAnimationCompleted;

  /// Hero tag for logo image. If not specified, it will simply fade out when
  /// changing route
  final String? logoTag;

  /// Hero tag for title text. Need to specify `LoginTheme.beforeHeroFontSize`
  /// and `LoginTheme.afterHeroFontSize` if you want different font size before
  /// and after hero animation
  final String? titleTag;

  /// Display the debug buttons to quickly forward/reverse login animations. In
  /// release mode, this will be overrided to false regardless of the value
  /// passed in
  final bool showDebugButtons;

  /// This List contains the additional signup fields.
  /// By setting this, after signup another card with a form for additional user data is shown
  final List<UserFormField>? additionalSignupFields;

  /// Called when the user hit the submit button when in sign up mode, before
  /// additionalSignupFields are shown
  /// Optional
  final BeforeAdditionalFieldsCallback? onSwitchToAdditionalFields;

  /// Set to true to hide the Forgot Password button
  final bool hideForgotPasswordButton;

  /// Set to false to return back to sign in page after successful sign up
  final bool loginAfterSignUp;

  /// Optional footer text for example a copyright notice
  final String? footer;

  /// Hide the title above the login providers. If no providers are set this is uneffective
  final bool hideProvidersTitle;

  /// Disable the page transformation between switching authentication modes.
  /// Fixes #97 if disabled. https://github.com/NearHuscarl/flutter_login/issues/97
  final bool disableCustomPageTransformer;

  /// Navigate back to the login screen after recovery of password.
  final bool navigateBackAfterRecovery;

  /// Called when the user submits confirmation code in recover password mode
  /// Optional
  final ConfirmRecoverCallback? onConfirmRecover;

  /// Called when the user hits the submit button when in confirm signup mode
  /// Optional
  final ConfirmSignupCallback? onConfirmSignup;

  // Additional option to decide in runtime if confirmation is required
  // Optional
  final ConfirmSignupRequiredCallback? confirmSignupRequired;

  /// Sets [TextInputType] of sign up confirmation form.
  ///
  /// Defaults to [TextInputType.text].
  final TextInputType? confirmSignupKeyboardType;

  /// Called when the user hits the resend code button in confirm signup mode
  /// Only when onConfirmSignup is set
  final SignupCallback? onResendCode;

  /// Prefilled (ie. saved from previous session) value at startup for username
  /// (Auth class calls username email, therefore we use savedEmail here aswell)
  final String savedEmail;

  /// Prefilled (ie. saved from previous session) value at startup for password (applies both
  /// to Auth class password and confirmation password)
  final String savedPassword;

  /// List of terms of service to be listed during registration. On onSignup callback LoginData contains a list of TermOfServiceResult
  final List<TermOfService> termsOfService;

  /// The initial auth mode for the widget to show. This defaults to [AuthMode.login]
  /// if not specified. This field can allow you to show the sign up state by default.
  final AuthMode initialAuthMode;

  /// Supply custom widgets to the auth stack such as a custom logo widget
  final List<Widget>? children;

  /// If set to true, make the login window scrollable when overflowing instead
  /// of resizing the window.
  /// Default: false
  final bool scrollable;

  /// A widget that can be placed on top of the loginCard.
  final Widget? headerWidget;

  /// The initial Iso Code for the widget to show using [LoginUserType.intlPhone].
  /// if not specified. This field will show ['US'] by default.
  final String? initialIsoCode;

  /// Whether to hide password fields during Signup - useful for login flows that
  /// may use OTP (e.g. Authenticator apps, 1-time email-codes) only.
  /// Default: false
  final bool hideSignupPasswordFields;

  /// Called when the user switches between sign-in and sign-up mode
  final void Function(AuthMode mode)? onSwitchAuthMode;

  final ScrollViewKeyboardDismissBehavior keyboardDismissBehavior;

  /// Whether or not to autofocus on the user field
  final bool autofocus;

  static String? defaultEmailValidator(String? value) {
    if (value == null || value.isEmpty || !email.hasMatch(value)) {
      return 'Invalid email!';
    }
    return null;
  }

  static String? defaultPasswordValidator(String? value) {
    if (value == null || value.isEmpty || value.length <= 2) {
      return 'Password is too short!';
    }
    return null;
  }

  @override
  State<FlutterLogin> createState() => _FlutterLoginState();
}

class _FlutterLoginState extends State<FlutterLogin>
    with TickerProviderStateMixin {
  final GlobalKey<AuthCardState> authCardKey = GlobalKey();

  static const loadingDuration = Duration(milliseconds: 400);
  double _selectTimeDilation = 1.0;

  late AnimationController _loadingController;
  late AnimationController _logoController;
  late AnimationController _titleController;

  @override
  void initState() {
    super.initState();

    _loadingController = AnimationController(
      vsync: this,
      duration: loadingDuration,
    )..addStatusListener((status) {
        if (status == AnimationStatus.forward) {
          _logoController.forward();
          _titleController.forward();
        }
        if (status == AnimationStatus.reverse) {
          _logoController.reverse();
          _titleController.reverse();
        }
      });
    _logoController = AnimationController(
      vsync: this,
      duration: loadingDuration,
    );
    _titleController = AnimationController(
      vsync: this,
      duration: loadingDuration,
    );

    Future.delayed(const Duration(seconds: 1), () {
      if (mounted) {
        _loadingController.forward();
      }
    });
  }

  @override
  void dispose() {
    _loadingController.dispose();
    _logoController.dispose();
    _titleController.dispose();
    super.dispose();
  }

  void _reverseHeaderAnimation() {
    if (widget.logoTag == null) {
      _logoController.reverse();
    }
    if (widget.titleTag == null) {
      _titleController.reverse();
    }
  }

  Widget _buildHeader(double height, LoginTheme loginTheme) {
    return _Header(
      logoController: _logoController,
      titleController: _titleController,
      height: height,
      logo: widget.logo,
      logoTag: widget.logoTag,
      logoWidth: widget.theme?.logoWidth ?? 0.75,
      title: widget.title,
      titleTag: widget.titleTag,
      loginTheme: loginTheme,
    );
  }

  Widget _buildDebugAnimationButtons() {
    const textStyle = TextStyle(fontSize: 12, color: Colors.white);

    return Positioned(
      bottom: 0,
      right: 0,
      child: Row(
        key: kDebugToolbarKey,
        children: <Widget>[
          MaterialButton(
            color: Colors.green,
            onPressed: () {
              timeDilation = 1.0;
              showModalBottomSheet(
                context: context,
                builder: (_) {
                  return _AnimationTimeDilationDropdown(
                    initialValue: _selectTimeDilation,
                    onChanged: (int index) {
                      setState(() {
                        _selectTimeDilation = _AnimationTimeDilationDropdown
                            .animationSpeeds[index]
                            .toDouble();
                      });
                    },
                  );
                },
              ).then((_) {
                // wait until the BottomSheet close animation finishing before
                // assigning or you will have to watch x100 time slower animation
                Future.delayed(const Duration(milliseconds: 300), () {
                  timeDilation = _selectTimeDilation;
                });
              });
            },
            child: const Text('OPTIONS', style: textStyle),
          ),
          MaterialButton(
            materialTapTargetSize: MaterialTapTargetSize.shrinkWrap,
            color: Colors.blue,
            onPressed: () => authCardKey.currentState!.runLoadingAnimation(),
            child: const Text('LOADING', style: textStyle),
          ),
          MaterialButton(
            materialTapTargetSize: MaterialTapTargetSize.shrinkWrap,
            color: Colors.orange,
            onPressed: () => authCardKey.currentState!.runChangePageAnimation(),
            child: const Text('PAGE', style: textStyle),
          ),
          MaterialButton(
            materialTapTargetSize: MaterialTapTargetSize.shrinkWrap,
            color: Colors.red,
            onPressed: () =>
                authCardKey.currentState!.runChangeRouteAnimation(),
            child: const Text('NAV', style: textStyle),
          ),
        ],
      ),
    );
  }

  ThemeData _mergeTheme({
    required ThemeData theme,
    required LoginTheme loginTheme,
  }) {
    final blackOrWhite =
        theme.brightness == Brightness.light ? Colors.black54 : Colors.white;
    final primaryOrWhite = theme.brightness == Brightness.light
        ? theme.primaryColor
        : Colors.white;
    final originalPrimaryColor = loginTheme.primaryColor ?? theme.primaryColor;
    final primaryDarkShades = getDarkShades(originalPrimaryColor);
    final primaryColor = primaryDarkShades.length == 1
        ? lighten(primaryDarkShades.first!)
        : primaryDarkShades.first;
    final primaryColorDark = primaryDarkShades.length >= 3
        ? primaryDarkShades[2]
        : primaryDarkShades.last;
    final accentColor = loginTheme.accentColor ?? theme.colorScheme.secondary;
    final errorColor = loginTheme.errorColor ?? theme.colorScheme.error;
    // the background is a dark gradient, force to use white text if detect default black text color
    final isDefaultBlackText = theme.textTheme.displaySmall!.color ==
        Typography.blackMountainView.displaySmall!.color;
    final titleStyle = theme.textTheme.displaySmall!
        .copyWith(
          color: loginTheme.accentColor ??
              (isDefaultBlackText
                  ? Colors.white
                  : theme.textTheme.displaySmall!.color),
          fontSize: loginTheme.beforeHeroFontSize,
          fontWeight: FontWeight.w300,
        )
        .merge(loginTheme.titleStyle);
    final footerStyle = theme.textTheme.bodyLarge!
        .copyWith(
          color: loginTheme.accentColor ??
              (isDefaultBlackText
                  ? Colors.white
                  : theme.textTheme.displaySmall!.color),
        )
        .merge(loginTheme.footerTextStyle);
    final textStyle = theme.textTheme.bodyMedium!
        .copyWith(color: blackOrWhite)
        .merge(loginTheme.bodyStyle);
    final textFieldStyle = theme.textTheme.titleMedium!
        .copyWith(color: blackOrWhite, fontSize: 14)
        .merge(loginTheme.textFieldStyle);
    final buttonStyle = theme.textTheme.labelLarge!
        .copyWith(color: Colors.white)
        .merge(loginTheme.buttonStyle);
    final cardTheme = loginTheme.cardTheme;
    final inputTheme = loginTheme.inputTheme;
    final buttonTheme = loginTheme.buttonTheme;
    final roundBorderRadius = BorderRadius.circular(100);

    LoginThemeHelper.loginTextStyle = titleStyle;

    TextStyle labelStyle;

    if (loginTheme.primaryColorAsInputLabel) {
      labelStyle = TextStyle(color: primaryColor);
    } else {
      labelStyle = TextStyle(color: blackOrWhite);
    }

    return theme.copyWith(
      primaryColor: primaryColor,
      primaryColorDark: primaryColorDark,
      cardTheme: theme.cardTheme.copyWith(
        clipBehavior: cardTheme.clipBehavior,
        surfaceTintColor: cardTheme.surfaceTintColor,
        color: cardTheme.color ?? theme.cardColor,
        elevation: cardTheme.elevation ?? 12.0,
        margin: cardTheme.margin ?? const EdgeInsets.all(4.0),
        shape: cardTheme.shape ??
            RoundedRectangleBorder(borderRadius: BorderRadius.circular(20.0)),
      ),
      inputDecorationTheme: theme.inputDecorationTheme.copyWith(
        filled: inputTheme.filled,
        fillColor: inputTheme.fillColor ??
            Color.alphaBlend(
              primaryOrWhite.withOpacity(.07),
              Colors.grey.withOpacity(.04),
            ),
        contentPadding: inputTheme.contentPadding ??
            const EdgeInsets.symmetric(vertical: 4.0),
        errorStyle: inputTheme.errorStyle ?? TextStyle(color: errorColor),
        labelStyle: inputTheme.labelStyle ?? labelStyle,
        enabledBorder: inputTheme.enabledBorder ??
            inputTheme.border ??
            OutlineInputBorder(
              borderSide: const BorderSide(color: Colors.transparent),
              borderRadius: roundBorderRadius,
            ),
        focusedBorder: inputTheme.focusedBorder ??
            inputTheme.border ??
            OutlineInputBorder(
              borderSide: BorderSide(color: primaryColor!, width: 1.5),
              borderRadius: roundBorderRadius,
            ),
        errorBorder: inputTheme.errorBorder ??
            inputTheme.border ??
            OutlineInputBorder(
              borderSide: BorderSide(color: errorColor),
              borderRadius: roundBorderRadius,
            ),
        focusedErrorBorder: inputTheme.focusedErrorBorder ??
            inputTheme.border ??
            OutlineInputBorder(
              borderSide: BorderSide(color: errorColor, width: 1.5),
              borderRadius: roundBorderRadius,
            ),
        disabledBorder: inputTheme.disabledBorder ??
            inputTheme.border ??
            OutlineInputBorder(
              borderSide: const BorderSide(color: Colors.transparent),
              borderRadius: roundBorderRadius,
            ),
      ),
      floatingActionButtonTheme: theme.floatingActionButtonTheme.copyWith(
        backgroundColor: buttonTheme.backgroundColor ?? primaryColor,
        splashColor: buttonTheme.splashColor ?? theme.colorScheme.secondary,
        elevation: buttonTheme.elevation ?? 4.0,
        highlightElevation: buttonTheme.highlightElevation ?? 2.0,
        shape: buttonTheme.shape ?? const StadiumBorder(),
      ),
      // put it here because floatingActionButtonTheme doesnt have highlightColor property
      highlightColor:
          loginTheme.buttonTheme.highlightColor ?? theme.highlightColor,
      textTheme: theme.textTheme.copyWith(
        displaySmall: titleStyle,
        bodyMedium: textStyle,
        titleMedium: textFieldStyle,
        titleSmall: footerStyle,
        labelLarge: buttonStyle,
      ),
      colorScheme: Theme.of(context)
          .colorScheme
          .copyWith(secondary: accentColor)
          .copyWith(error: errorColor),
    );
  }

  @override
  Widget build(BuildContext context) {
    final loginTheme = widget.theme ?? LoginTheme();
    final theme = _mergeTheme(theme: Theme.of(context), loginTheme: loginTheme);
    final deviceSize = MediaQuery.of(context).size;
    final headerMargin = loginTheme.headerMargin ?? 15;
    final cardInitialHeight = loginTheme.cardInitialHeight ?? 300;
    final cardTopPosition = loginTheme.cardTopPosition ??
        max(deviceSize.height / 2 - cardInitialHeight / 2, 85);
    final headerHeight = cardTopPosition - headerMargin;
    final userValidator =
        widget.userValidator ?? FlutterLogin.defaultEmailValidator;
    final validateUserImmediately = widget.validateUserImmediately ?? false;
    final passwordValidator =
        widget.passwordValidator ?? FlutterLogin.defaultPasswordValidator;

    Widget footerWidget = const SizedBox();
    if (widget.footer != null) {
      footerWidget = Padding(
        padding: EdgeInsets.only(bottom: loginTheme.footerBottomPadding),
        child: Text(
          widget.footer!,
          style: theme.textTheme.titleSmall,
          textAlign: TextAlign.center,
        ),
      );
    }

    return MultiProvider(
      providers: [
        ChangeNotifierProvider.value(
          value: widget.messages ?? LoginMessages(),
        ),
        ChangeNotifierProvider.value(
          value: widget.theme ?? LoginTheme(),
        ),
        ChangeNotifierProvider(
          create: (context) => Auth(
            onLogin: widget.onLogin,
            onSignup: widget.onSignup,
            onRecoverPassword: widget.onRecoverPassword,
            loginProviders: widget.loginProviders,
            email: widget.savedEmail,
            password: widget.savedPassword,
            confirmPassword: widget.savedPassword,
            onConfirmRecover: widget.onConfirmRecover,
            onConfirmSignup: widget.onConfirmSignup,
            confirmSignupRequired: widget.confirmSignupRequired,
            beforeAdditionalFieldsCallback: widget.onSwitchToAdditionalFields,
            onResendCode: widget.onResendCode,
            termsOfService: widget.termsOfService,
            initialAuthMode: widget.initialAuthMode,
          ),
        ),
      ],
      child: Scaffold(
        backgroundColor: Colors.transparent,
        body: Stack(
          children: <Widget>[
            if (widget.backgroundImage == null)
              GradientBox(
                colors: [
                  loginTheme.pageColorLight ?? theme.primaryColor,
                  loginTheme.pageColorDark ?? theme.primaryColorDark,
                ],
              )
            else
              Container(
                decoration: BoxDecoration(
                  image: DecorationImage(
                    image: widget.backgroundImage!,
                    fit: BoxFit.cover,
                  ),
                ),
              ),
            SingleChildScrollView(
              keyboardDismissBehavior: widget.keyboardDismissBehavior,
              child: Theme(
                data: theme,
                child: Stack(
                  alignment: Alignment.center,
                  children: <Widget>[
                    Positioned(
                      child: AuthCard(
                        key: authCardKey,
                        userType: widget.userType,
                        keyboardDismissBehavior: widget.keyboardDismissBehavior,
                        padding: EdgeInsets.only(top: cardTopPosition),
                        loadingController: _loadingController,
                        userValidator: userValidator,
                        validateUserImmediately: validateUserImmediately,
                        passwordValidator: passwordValidator,
                        onSubmit: _reverseHeaderAnimation,
                        onSubmitCompleted: widget.onSubmitAnimationCompleted,
                        hideSignUpButton: widget.onSignup == null,
                        hideForgotPasswordButton:
                            widget.hideForgotPasswordButton,
                        loginAfterSignUp: widget.loginAfterSignUp,
                        hideProvidersTitle: widget.hideProvidersTitle,
                        additionalSignUpFields: widget.additionalSignupFields,
                        disableCustomPageTransformer:
                            widget.disableCustomPageTransformer,
                        loginTheme: widget.theme,
                        navigateBackAfterRecovery:
                            widget.navigateBackAfterRecovery,
                        scrollable: widget.scrollable,
                        confirmSignupKeyboardType:
                            widget.confirmSignupKeyboardType,
                        introWidget: widget.headerWidget,
                        initialIsoCode: widget.initialIsoCode,
<<<<<<< HEAD
                        hideSignupPasswordFields:
                            widget.hideSignupPasswordFields,
                        onSwitchAuthMode: widget.onSwitchAuthMode ?? (_) {},
=======
                        autofocus: widget.autofocus,
>>>>>>> dd0d0efd
                      ),
                    ),
                    Positioned(
                      top: cardTopPosition - headerHeight - headerMargin,
                      child: _buildHeader(headerHeight, loginTheme),
                    ),
                    Positioned.fill(
                      child: Align(
                        alignment: Alignment.bottomCenter,
                        child: footerWidget,
                      ),
                    ),
                    ...?widget.children,
                  ],
                ),
              ),
            ),
            if (!kReleaseMode && widget.showDebugButtons)
              _buildDebugAnimationButtons(),
          ],
        ),
      ),
    );
  }
}<|MERGE_RESOLUTION|>--- conflicted
+++ resolved
@@ -317,12 +317,8 @@
     this.onSwitchToAdditionalFields,
     this.initialIsoCode,
     this.keyboardDismissBehavior = ScrollViewKeyboardDismissBehavior.manual,
-<<<<<<< HEAD
     this.hideSignupPasswordFields = false,
     this.onSwitchAuthMode,
-  })  : assert((logo is String?) || (logo is ImageProvider?)),
-        logo = logo is String ? AssetImage(logo) : logo as ImageProvider?;
-=======
     this.autofocus = false,
   })  : assert(
           ((logo is String?) || (logo is ImageProvider?)) &&
@@ -332,7 +328,6 @@
         backgroundImage = backgroundImage is String
             ? AssetImage(backgroundImage)
             : backgroundImage as ImageProvider?;
->>>>>>> dd0d0efd
 
   /// Called when the user hit the submit button when in sign up mode
   ///
@@ -899,13 +894,10 @@
                             widget.confirmSignupKeyboardType,
                         introWidget: widget.headerWidget,
                         initialIsoCode: widget.initialIsoCode,
-<<<<<<< HEAD
                         hideSignupPasswordFields:
                             widget.hideSignupPasswordFields,
                         onSwitchAuthMode: widget.onSwitchAuthMode ?? (_) {},
-=======
                         autofocus: widget.autofocus,
->>>>>>> dd0d0efd
                       ),
                     ),
                     Positioned(
