library flutter_login;

import 'dart:math';

import 'package:flutter/cupertino.dart';
import 'package:flutter/foundation.dart';
import 'package:flutter/material.dart';
import 'package:flutter/rendering.dart';
import 'package:flutter/scheduler.dart' show timeDilation;
import 'package:flutter_login/src/models/login_user_type.dart';
import 'package:flutter_login/src/models/term_of_service.dart';
import 'package:flutter_login/src/models/user_form_field.dart';
import 'package:provider/provider.dart';
import 'package:sign_in_button/sign_in_button.dart';

import 'src/color_helper.dart';
import 'src/constants.dart';
import 'src/dart_helper.dart';
import 'src/providers/auth.dart';
import 'src/providers/login_messages.dart';
import 'src/providers/login_theme.dart';
import 'src/regex.dart';
import 'src/widgets/cards/auth_card_builder.dart';
import 'src/widgets/fade_in.dart';
import 'src/widgets/gradient_box.dart';
import 'src/widgets/hero_text.dart';
import 'theme.dart';

export 'src/models/login_data.dart';
export 'src/models/login_user_type.dart';
export 'src/models/signup_data.dart';
export 'src/models/user_form_field.dart';
export 'src/providers/login_messages.dart';
export 'src/providers/login_theme.dart';
export 'src/models/term_of_service.dart';
export 'src/providers/auth.dart';
export 'package:sign_in_button/src/button_list.dart';

class LoginProvider {
  /// Used for custom sign-in buttons.
  ///
  /// NOTE: Both [button] and [icon] can be added to [LoginProvider],
  /// but [button] will take preference over [icon]
  final Buttons? button;

  /// The icon shown on the provider button
  ///
  /// NOTE: Both [button] and [icon] can be added to [LoginProvider],
  /// but [button] will take preference over [icon]
  final IconData? icon;

  /// The label shown under the provider
  final String label;

  /// A Function called when the provider button is pressed.
  /// It must return null on success, or a `String` describing the error on failure.
  final ProviderAuthCallback callback;

  /// Optional
  ///
  /// Requires that the `additionalSignUpFields` argument is passed to `FlutterLogin`.
  /// When given, this callback must return a `Future<bool>`.
  /// If it evaluates to `true` the card containing the additional signup fields is shown, right after the evaluation of `callback`.
  /// If not given the default behaviour is not to show the signup card.
  final ProviderNeedsSignUpCallback? providerNeedsSignUpCallback;

  /// Enable or disable the animation of the button.
  ///
  /// Default: true
  final bool animated;

  const LoginProvider(
      {this.button,
      this.icon,
      required this.callback,
      this.label = '',
      this.providerNeedsSignUpCallback,
      this.animated = true})
      : assert(button != null || icon != null);
}

class _AnimationTimeDilationDropdown extends StatelessWidget {
  const _AnimationTimeDilationDropdown({
    required this.onChanged,
    this.initialValue = 1.0,
  });

  final Function onChanged;
  final double initialValue;
  static const animationSpeeds = [1, 2, 5, 10];

  @override
  Widget build(BuildContext context) {
    return SizedBox(
      height: 200,
      child: Column(
        crossAxisAlignment: CrossAxisAlignment.center,
        children: <Widget>[
          const Padding(
            padding: EdgeInsets.all(10.0),
            child: Text(
              'x1 is normal time, x5 means the animation is 5x times slower for debugging purpose',
              textAlign: TextAlign.center,
            ),
          ),
          SizedBox(
            height: 125,
            child: CupertinoPicker(
              scrollController: FixedExtentScrollController(
                initialItem: animationSpeeds.indexOf(initialValue.toInt()),
              ),
              itemExtent: 30.0,
              backgroundColor: Colors.white,
              onSelectedItemChanged: onChanged as void Function(int)?,
              children: animationSpeeds.map((x) => Text('x$x')).toList(),
            ),
          ),
        ],
      ),
    );
  }
}

class _Header extends StatefulWidget {
  const _Header({
    this.logo,
    this.logoTag,
    this.logoWidth = 0.75,
    this.title,
    this.titleTag,
    this.height = 250.0,
    this.logoController,
    this.titleController,
    required this.loginTheme,
  });

  final ImageProvider? logo;
  final String? logoTag;
  final double logoWidth;
  final String? title;
  final String? titleTag;
  final double height;
  final LoginTheme loginTheme;
  final AnimationController? logoController;
  final AnimationController? titleController;

  @override
  __HeaderState createState() => __HeaderState();
}

class __HeaderState extends State<_Header> {
  double _titleHeight = 0.0;

  /// https://stackoverflow.com/a/56997641/9449426
  double getEstimatedTitleHeight() {
    if (DartHelper.isNullOrEmpty(widget.title)) {
      return 0.0;
    }

    final theme = Theme.of(context);
    final renderParagraph = RenderParagraph(
      TextSpan(
        text: widget.title,
        style: theme.textTheme.headline3!.copyWith(
          fontSize: widget.loginTheme.beforeHeroFontSize,
        ),
      ),
      textDirection: TextDirection.ltr,
      maxLines: 1,
    );

    renderParagraph.layout(const BoxConstraints());

    return renderParagraph
        .getMinIntrinsicHeight(widget.loginTheme.beforeHeroFontSize)
        .ceilToDouble();
  }

  @override
  void didChangeDependencies() {
    super.didChangeDependencies();
    _titleHeight = getEstimatedTitleHeight();
  }

  @override
  void didUpdateWidget(_Header oldWidget) {
    super.didUpdateWidget(oldWidget);

    if (widget.title != oldWidget.title) {
      _titleHeight = getEstimatedTitleHeight();
    }
  }

  @override
  Widget build(BuildContext context) {
    final theme = Theme.of(context);
    const gap = 5.0;
    final logoHeight = min(
        (widget.height - MediaQuery.of(context).padding.top) -
            _titleHeight -
            gap,
        kMaxLogoHeight);
    final displayLogo = widget.logo != null && logoHeight >= kMinLogoHeight;
    final cardWidth = min(MediaQuery.of(context).size.width * 0.75, 360.0);

    var logo = displayLogo
        ? Image(
            image: widget.logo!,
            filterQuality: FilterQuality.high,
            height: logoHeight,
            width: widget.logoWidth * cardWidth,
          )
        : const SizedBox.shrink();

    if (widget.logoTag != null) {
      logo = Hero(
        tag: widget.logoTag!,
        child: logo,
      );
    }

    Widget? title;
    if (widget.titleTag != null && !DartHelper.isNullOrEmpty(widget.title)) {
      title = HeroText(
        widget.title,
        key: kTitleKey,
        tag: widget.titleTag,
        largeFontSize: widget.loginTheme.beforeHeroFontSize,
        smallFontSize: widget.loginTheme.afterHeroFontSize,
        style: theme.textTheme.headline3,
        viewState: ViewState.enlarged,
      );
    } else if (!DartHelper.isNullOrEmpty(widget.title)) {
      title = Text(
        widget.title!,
        key: kTitleKey,
        style: theme.textTheme.headline3,
      );
    } else {
      title = null;
    }

    return SafeArea(
      child: SizedBox(
        height: (widget.height - MediaQuery.of(context).padding.top),
        child: Column(
          mainAxisAlignment: MainAxisAlignment.end,
          children: <Widget>[
            if (displayLogo)
              FadeIn(
                controller: widget.logoController,
                offset: .25,
                fadeDirection: FadeDirection.topToBottom,
                child: logo,
              ),
            const SizedBox(height: gap),
            FadeIn(
              controller: widget.titleController,
              offset: .5,
              fadeDirection: FadeDirection.topToBottom,
              child: title,
            ),
          ],
        ),
      ),
    );
  }
}

class FlutterLogin extends StatefulWidget {
  FlutterLogin(
      {Key? key,
      this.onSignup,
      required this.onLogin,
      required this.onRecoverPassword,
      this.title,

      /// The [ImageProvider] or asset path [String] for the logo image to be displayed
      dynamic logo,
      this.messages,
      this.theme,
      this.userValidator,
      this.passwordValidator,
      this.onSubmitAnimationCompleted,
      this.logoTag,
      this.userType = LoginUserType.email,
      this.titleTag,
      this.showDebugButtons = false,
      this.loginProviders = const <LoginProvider>[],
      this.hideForgotPasswordButton = false,
      this.loginAfterSignUp = true,
      this.footer,
      this.hideProvidersTitle = false,
      this.additionalSignupFields,
      this.disableCustomPageTransformer = false,
      this.navigateBackAfterRecovery = false,
      this.termsOfService = const <TermOfService>[],
      this.onConfirmRecover,
      this.onConfirmSignup,
      this.onResendCode,
      this.savedEmail = '',
      this.savedPassword = '',
      this.initialAuthMode = AuthMode.login,
      this.children,
      this.scrollable = false,
<<<<<<< HEAD
      this.introWidget})
=======
      this.onSwitchToAdditionalFields})
>>>>>>> d63a3913
      : assert((logo is String?) || (logo is ImageProvider?)),
        logo = logo is String ? AssetImage(logo) : logo,
        super(key: key);

  /// Called when the user hit the submit button when in sign up mode
  ///
  /// Can be null to disable signup.
  final SignupCallback? onSignup;

  /// Called when the user hit the submit button when in login mode
  final LoginCallback onLogin;

  /// [LoginUserType] can be email, name or phone, by default is email. It will change how
  /// the edit text autofill and behave accordingly to your choice
  final LoginUserType userType;

  /// list of LoginProvider each have an icon and a callback that will be Called when
  /// the user hit the provider icon button
  /// if not specified nothing will be shown
  final List<LoginProvider> loginProviders;

  /// Called when the user hit the submit button when in recover password mode
  final RecoverCallback onRecoverPassword;

  /// The large text above the login [Card], usually the app or company name
  final String? title;

  /// The image provider for the logo image to be displayed
  final ImageProvider? logo;

  /// Describes all of the labels, text hints, button texts and other auth
  /// descriptions
  final LoginMessages? messages;

  /// FlutterLogin's theme. If not specified, it will use the default theme as
  /// shown in the demo gifs and use the colorsheme in the closest `Theme`
  /// widget
  final LoginTheme? theme;

  /// Email validating logic, Returns an error string to display if the input is
  /// invalid, or null otherwise
  final FormFieldValidator<String>? userValidator;

  /// Same as [userValidator] but for password
  final FormFieldValidator<String>? passwordValidator;

  /// Called after the submit animation's completed. Put your route transition
  /// logic here. Recommend to use with [logoTag] and [titleTag]
  final Function? onSubmitAnimationCompleted;

  /// Hero tag for logo image. If not specified, it will simply fade out when
  /// changing route
  final String? logoTag;

  /// Hero tag for title text. Need to specify `LoginTheme.beforeHeroFontSize`
  /// and `LoginTheme.afterHeroFontSize` if you want different font size before
  /// and after hero animation
  final String? titleTag;

  /// Display the debug buttons to quickly forward/reverse login animations. In
  /// release mode, this will be overrided to false regardless of the value
  /// passed in
  final bool showDebugButtons;

  /// This List contains the additional signup fields.
  /// By setting this, after signup another card with a form for additional user data is shown
  final List<UserFormField>? additionalSignupFields;

  /// Called when the user hit the submit button when in sign up mode, before
  /// additionalSignupFields are shown
  /// Optional
  final BeforeAdditionalFieldsCallback? onSwitchToAdditionalFields;

  /// Set to true to hide the Forgot Password button
  final bool hideForgotPasswordButton;

  /// Set to false to return back to sign in page after successful sign up
  final bool loginAfterSignUp;

  /// Optional footer text for example a copyright notice
  final String? footer;

  /// Hide the title above the login providers. If no providers are set this is uneffective
  final bool hideProvidersTitle;

  /// Disable the page transformation between switching authentication modes.
  /// Fixes #97 if disabled. https://github.com/NearHuscarl/flutter_login/issues/97
  final bool disableCustomPageTransformer;

  /// Navigate back to the login screen after recovery of password.
  final bool navigateBackAfterRecovery;

  /// Called when the user submits confirmation code in recover password mode
  /// Optional
  final ConfirmRecoverCallback? onConfirmRecover;

  /// Called when the user hits the submit button when in confirm signup mode
  /// Optional
  final ConfirmSignupCallback? onConfirmSignup;

  /// Called when the user hits the resend code button in confirm signup mode
  /// Only when onConfirmSignup is set
  final SignupCallback? onResendCode;

  /// Prefilled (ie. saved from previous session) value at startup for username
  /// (Auth class calls username email, therefore we use savedEmail here aswell)
  final String savedEmail;

  /// Prefilled (ie. saved from previous session) value at startup for password (applies both
  /// to Auth class password and confirmation password)
  final String savedPassword;

  /// List of terms of service to be listed during registration. On onSignup callback LoginData contains a list of TermOfServiceResult
  final List<TermOfService> termsOfService;

  /// The initial auth mode for the widget to show. This defaults to [AuthMode.login]
  /// if not specified. This field can allow you to show the sign up state by default.
  final AuthMode initialAuthMode;

  /// Supply custom widgets to the auth stack such as a custom logo widget
  final List<Widget>? children;

  /// If set to true, make the login window scrollable when overflowing instead
  /// of resizing the window.
  /// Default: false
  final bool scrollable;

  /// An IntroWidget that helps to place the navigation links
  /// in case there is a possibility to navigate without login/signup
  final Widget? introWidget;

  static String? defaultEmailValidator(value) {
    if (value!.isEmpty || !Regex.email.hasMatch(value)) {
      return 'Invalid email!';
    }
    return null;
  }

  static String? defaultPasswordValidator(value) {
    if (value!.isEmpty || value.length <= 2) {
      return 'Password is too short!';
    }
    return null;
  }

  @override
  State<FlutterLogin> createState() => _FlutterLoginState();
}

class _FlutterLoginState extends State<FlutterLogin>
    with TickerProviderStateMixin {
  final GlobalKey<AuthCardState> authCardKey = GlobalKey();

  static const loadingDuration = Duration(milliseconds: 400);
  double _selectTimeDilation = 1.0;

  late AnimationController _loadingController;
  late AnimationController _logoController;
  late AnimationController _titleController;

  @override
  void initState() {
    super.initState();

    _loadingController = AnimationController(
      vsync: this,
      duration: loadingDuration,
    )..addStatusListener((status) {
        if (status == AnimationStatus.forward) {
          _logoController.forward();
          _titleController.forward();
        }
        if (status == AnimationStatus.reverse) {
          _logoController.reverse();
          _titleController.reverse();
        }
      });
    _logoController = AnimationController(
      vsync: this,
      duration: loadingDuration,
    );
    _titleController = AnimationController(
      vsync: this,
      duration: loadingDuration,
    );

    Future.delayed(const Duration(seconds: 1), () {
      if (mounted) {
        _loadingController.forward();
      }
    });
  }

  @override
  void dispose() {
    _loadingController.dispose();
    _logoController.dispose();
    _titleController.dispose();
    super.dispose();
  }

  void _reverseHeaderAnimation() {
    if (widget.logoTag == null) {
      _logoController.reverse();
    }
    if (widget.titleTag == null) {
      _titleController.reverse();
    }
  }

  Widget _buildHeader(double height, LoginTheme loginTheme) {
    return _Header(
      logoController: _logoController,
      titleController: _titleController,
      height: height,
      logo: widget.logo,
      logoTag: widget.logoTag,
      logoWidth: widget.theme?.logoWidth ?? 0.75,
      title: widget.title,
      titleTag: widget.titleTag,
      loginTheme: loginTheme,
    );
  }

  Widget _buildDebugAnimationButtons() {
    const textStyle = TextStyle(fontSize: 12, color: Colors.white);

    return Positioned(
      bottom: 0,
      right: 0,
      child: Row(
        key: kDebugToolbarKey,
        children: <Widget>[
          MaterialButton(
            color: Colors.green,
            onPressed: () {
              timeDilation = 1.0;
              showModalBottomSheet(
                context: context,
                builder: (_) {
                  return _AnimationTimeDilationDropdown(
                    initialValue: _selectTimeDilation,
                    onChanged: (int index) {
                      setState(() {
                        _selectTimeDilation = _AnimationTimeDilationDropdown
                            .animationSpeeds[index]
                            .toDouble();
                      });
                    },
                  );
                },
              ).then((_) {
                // wait until the BottomSheet close animation finishing before
                // assigning or you will have to watch x100 time slower animation
                Future.delayed(const Duration(milliseconds: 300), () {
                  timeDilation = _selectTimeDilation;
                });
              });
            },
            child: const Text('OPTIONS', style: textStyle),
          ),
          MaterialButton(
            materialTapTargetSize: MaterialTapTargetSize.shrinkWrap,
            color: Colors.blue,
            onPressed: () => authCardKey.currentState!.runLoadingAnimation(),
            child: const Text('LOADING', style: textStyle),
          ),
          MaterialButton(
            materialTapTargetSize: MaterialTapTargetSize.shrinkWrap,
            color: Colors.orange,
            onPressed: () => authCardKey.currentState!.runChangePageAnimation(),
            child: const Text('PAGE', style: textStyle),
          ),
          MaterialButton(
            materialTapTargetSize: MaterialTapTargetSize.shrinkWrap,
            color: Colors.red,
            onPressed: () =>
                authCardKey.currentState!.runChangeRouteAnimation(),
            child: const Text('NAV', style: textStyle),
          ),
        ],
      ),
    );
  }

  ThemeData _mergeTheme(
      {required ThemeData theme, required LoginTheme loginTheme}) {
    final blackOrWhite =
        theme.brightness == Brightness.light ? Colors.black54 : Colors.white;
    final primaryOrWhite = theme.brightness == Brightness.light
        ? theme.primaryColor
        : Colors.white;
    final originalPrimaryColor = loginTheme.primaryColor ?? theme.primaryColor;
    final primaryDarkShades = getDarkShades(originalPrimaryColor);
    final primaryColor = primaryDarkShades.length == 1
        ? lighten(primaryDarkShades.first!)
        : primaryDarkShades.first;
    final primaryColorDark = primaryDarkShades.length >= 3
        ? primaryDarkShades[2]
        : primaryDarkShades.last;
    final accentColor = loginTheme.accentColor ?? theme.colorScheme.secondary;
    final errorColor = loginTheme.errorColor ?? theme.errorColor;
    // the background is a dark gradient, force to use white text if detect default black text color
    final isDefaultBlackText = theme.textTheme.headline3!.color ==
        Typography.blackMountainView.headline3!.color;
    final titleStyle = theme.textTheme.headline3!
        .copyWith(
          color: loginTheme.accentColor ??
              (isDefaultBlackText
                  ? Colors.white
                  : theme.textTheme.headline3!.color),
          fontSize: loginTheme.beforeHeroFontSize,
          fontWeight: FontWeight.w300,
        )
        .merge(loginTheme.titleStyle);
    final footerStyle = theme.textTheme.bodyText1!
        .copyWith(
          color: loginTheme.accentColor ??
              (isDefaultBlackText
                  ? Colors.white
                  : theme.textTheme.headline3!.color),
        )
        .merge(loginTheme.footerTextStyle);
    final textStyle = theme.textTheme.bodyText2!
        .copyWith(color: blackOrWhite)
        .merge(loginTheme.bodyStyle);
    final textFieldStyle = theme.textTheme.subtitle1!
        .copyWith(color: blackOrWhite, fontSize: 14)
        .merge(loginTheme.textFieldStyle);
    final buttonStyle = theme.textTheme.button!
        .copyWith(color: Colors.white)
        .merge(loginTheme.buttonStyle);
    final cardTheme = loginTheme.cardTheme;
    final inputTheme = loginTheme.inputTheme;
    final buttonTheme = loginTheme.buttonTheme;
    final roundBorderRadius = BorderRadius.circular(100);

    LoginThemeHelper.loginTextStyle = titleStyle;

    TextStyle labelStyle;

    if (loginTheme.primaryColorAsInputLabel) {
      labelStyle = TextStyle(color: primaryColor);
    } else {
      labelStyle = TextStyle(color: blackOrWhite);
    }

    return theme.copyWith(
      primaryColor: primaryColor,
      primaryColorDark: primaryColorDark,
      errorColor: errorColor,
      cardTheme: theme.cardTheme.copyWith(
        clipBehavior: cardTheme.clipBehavior,
        color: cardTheme.color ?? theme.cardColor,
        elevation: cardTheme.elevation ?? 12.0,
        margin: cardTheme.margin ?? const EdgeInsets.all(4.0),
        shape: cardTheme.shape ??
            RoundedRectangleBorder(borderRadius: BorderRadius.circular(20.0)),
      ),
      inputDecorationTheme: theme.inputDecorationTheme.copyWith(
        filled: inputTheme.filled,
        fillColor: inputTheme.fillColor ??
            Color.alphaBlend(
              primaryOrWhite.withOpacity(.07),
              Colors.grey.withOpacity(.04),
            ),
        contentPadding: inputTheme.contentPadding ??
            const EdgeInsets.symmetric(vertical: 4.0),
        errorStyle: inputTheme.errorStyle ?? TextStyle(color: errorColor),
        labelStyle: inputTheme.labelStyle ?? labelStyle,
        enabledBorder: inputTheme.enabledBorder ??
            inputTheme.border ??
            OutlineInputBorder(
              borderSide: const BorderSide(color: Colors.transparent),
              borderRadius: roundBorderRadius,
            ),
        focusedBorder: inputTheme.focusedBorder ??
            inputTheme.border ??
            OutlineInputBorder(
              borderSide: BorderSide(color: primaryColor!, width: 1.5),
              borderRadius: roundBorderRadius,
            ),
        errorBorder: inputTheme.errorBorder ??
            inputTheme.border ??
            OutlineInputBorder(
              borderSide: BorderSide(color: errorColor),
              borderRadius: roundBorderRadius,
            ),
        focusedErrorBorder: inputTheme.focusedErrorBorder ??
            inputTheme.border ??
            OutlineInputBorder(
              borderSide: BorderSide(color: errorColor, width: 1.5),
              borderRadius: roundBorderRadius,
            ),
        disabledBorder: inputTheme.disabledBorder ??
            inputTheme.border ??
            OutlineInputBorder(
              borderSide: const BorderSide(color: Colors.transparent),
              borderRadius: roundBorderRadius,
            ),
      ),
      floatingActionButtonTheme: theme.floatingActionButtonTheme.copyWith(
        backgroundColor: buttonTheme.backgroundColor ?? primaryColor,
        splashColor: buttonTheme.splashColor ?? theme.colorScheme.secondary,
        elevation: buttonTheme.elevation ?? 4.0,
        highlightElevation: buttonTheme.highlightElevation ?? 2.0,
        shape: buttonTheme.shape ?? const StadiumBorder(),
      ),
      // put it here because floatingActionButtonTheme doesnt have highlightColor property
      highlightColor:
          loginTheme.buttonTheme.highlightColor ?? theme.highlightColor,
      textTheme: theme.textTheme.copyWith(
        headline3: titleStyle,
        bodyText2: textStyle,
        subtitle1: textFieldStyle,
        subtitle2: footerStyle,
        button: buttonStyle,
      ),
      colorScheme:
          Theme.of(context).colorScheme.copyWith(secondary: accentColor),
    );
  }

  @override
  Widget build(BuildContext context) {
    final loginTheme = widget.theme ?? LoginTheme();
    final theme = _mergeTheme(theme: Theme.of(context), loginTheme: loginTheme);
    final deviceSize = MediaQuery.of(context).size;
    final headerMargin = loginTheme.headerMargin ?? 15;
    final cardInitialHeight = loginTheme.cardInitialHeight ?? 300;
    final cardTopPosition = loginTheme.cardTopPosition ??
        max(deviceSize.height / 2 - cardInitialHeight / 2, 85);
    final headerHeight = cardTopPosition - headerMargin;
    final userValidator =
        widget.userValidator ?? FlutterLogin.defaultEmailValidator;
    final passwordValidator =
        widget.passwordValidator ?? FlutterLogin.defaultPasswordValidator;

    Widget footerWidget = const SizedBox();
    if (widget.footer != null) {
      footerWidget = Padding(
        padding: EdgeInsets.only(bottom: loginTheme.footerBottomPadding),
        child: Text(
          widget.footer!,
          style: theme.textTheme.subtitle2,
          textAlign: TextAlign.center,
        ),
      );
    }

    return MultiProvider(
      providers: [
        ChangeNotifierProvider.value(
          value: widget.messages ?? LoginMessages(),
        ),
        ChangeNotifierProvider.value(
          value: widget.theme ?? LoginTheme(),
        ),
        ChangeNotifierProvider(
          create: (context) => Auth(
            onLogin: widget.onLogin,
            onSignup: widget.onSignup,
            onRecoverPassword: widget.onRecoverPassword,
            loginProviders: widget.loginProviders,
            email: widget.savedEmail,
            password: widget.savedPassword,
            confirmPassword: widget.savedPassword,
            onConfirmRecover: widget.onConfirmRecover,
            onConfirmSignup: widget.onConfirmSignup,
            beforeAdditionalFieldsCallback: widget.onSwitchToAdditionalFields,
            onResendCode: widget.onResendCode,
            termsOfService: widget.termsOfService,
            initialAuthMode: widget.initialAuthMode,
          ),
        ),
      ],
      child: Scaffold(
        backgroundColor: Colors.transparent,
        body: Stack(
          children: <Widget>[
            GradientBox(
              colors: [
                loginTheme.pageColorLight ?? theme.primaryColor,
                loginTheme.pageColorDark ?? theme.primaryColorDark,
              ],
              begin: Alignment.topLeft,
              end: Alignment.bottomRight,
            ),
            SingleChildScrollView(
              child: Theme(
                data: theme,
                child: Stack(
                  alignment: Alignment.center,
                  children: <Widget>[
                    Positioned(
                      child: AuthCard(
                        key: authCardKey,
                        userType: widget.userType,
                        padding: EdgeInsets.only(top: cardTopPosition),
                        loadingController: _loadingController,
                        userValidator: userValidator,
                        passwordValidator: passwordValidator,
                        onSubmit: _reverseHeaderAnimation,
                        onSubmitCompleted: widget.onSubmitAnimationCompleted,
                        hideSignUpButton: widget.onSignup == null,
                        hideForgotPasswordButton:
                            widget.hideForgotPasswordButton,
                        loginAfterSignUp: widget.loginAfterSignUp,
                        hideProvidersTitle: widget.hideProvidersTitle,
                        additionalSignUpFields: widget.additionalSignupFields,
                        disableCustomPageTransformer:
                            widget.disableCustomPageTransformer,
                        loginTheme: widget.theme,
                        navigateBackAfterRecovery:
                            widget.navigateBackAfterRecovery,
                        scrollable: widget.scrollable,
                        introWidget: widget.introWidget,
                      ),
                    ),
                    Positioned(
                      top: cardTopPosition - headerHeight - headerMargin,
                      child: _buildHeader(headerHeight, loginTheme),
                    ),
                    Positioned.fill(
                        child: Align(
                            alignment: Alignment.bottomCenter,
                            child: footerWidget)),
                    ...?widget.children,
                  ],
                ),
              ),
            ),
            if (!kReleaseMode && widget.showDebugButtons)
              _buildDebugAnimationButtons(),
          ],
        ),
      ),
    );
  }
}<|MERGE_RESOLUTION|>--- conflicted
+++ resolved
@@ -303,11 +303,8 @@
       this.initialAuthMode = AuthMode.login,
       this.children,
       this.scrollable = false,
-<<<<<<< HEAD
+      this.onSwitchToAdditionalFields,
       this.introWidget})
-=======
-      this.onSwitchToAdditionalFields})
->>>>>>> d63a3913
       : assert((logo is String?) || (logo is ImageProvider?)),
         logo = logo is String ? AssetImage(logo) : logo,
         super(key: key);
