library auth_card;

import 'dart:collection';
import 'dart:math';

import 'package:another_transformer_page_view/another_transformer_page_view.dart';
import 'package:flutter/material.dart';
import 'package:flutter_login/flutter_login.dart';
import 'package:flutter_login/src/constants.dart';
import 'package:flutter_login/src/dart_helper.dart';
import 'package:flutter_login/src/matrix.dart';
import 'package:flutter_login/src/models/login_data.dart';
import 'package:flutter_login/src/models/login_user_type.dart';
import 'package:flutter_login/src/models/user_form_field.dart';
import 'package:flutter_login/src/paddings.dart';
import 'package:flutter_login/src/providers/auth.dart';
import 'package:flutter_login/src/providers/login_messages.dart';
import 'package:flutter_login/src/providers/login_theme.dart';
import 'package:flutter_login/src/utils/text_field_utils.dart';
import 'package:flutter_login/src/widget_helper.dart';
import 'package:font_awesome_flutter/font_awesome_flutter.dart';
import 'package:provider/provider.dart';

import 'animated_button.dart';
import 'animated_icon.dart';
import 'animated_text.dart';
import 'animated_text_form_field.dart';
import 'custom_page_transformer.dart';
import 'expandable_container.dart';
import 'fade_in.dart';

part 'login_card.dart';
part 'recover_card.dart';
part 'user_data_card.dart';

class AuthCard extends StatefulWidget {
<<<<<<< HEAD
  AuthCard({
    Key? key,
    required this.userType,
    this.padding = const EdgeInsets.all(0),
    this.loadingController,
    this.userValidator,
    this.passwordValidator,
    this.onSubmit,
    this.onSubmitCompleted,
    this.hideForgotPasswordButton = false,
    this.hideSignUpButton = false,
    this.loginAfterSignUp = true,
    this.hideProvidersTitle = false,
    this.additionalSignUpFields,
  }) : super(key: key);
=======
  AuthCard(
      {Key? key,
      required this.userType,
      this.padding = const EdgeInsets.all(0),
      this.loadingController,
      this.userValidator,
      this.passwordValidator,
      this.onSubmit,
      this.onSubmitCompleted,
      this.hideForgotPasswordButton = false,
      this.hideSignUpButton = false,
      this.loginAfterSignUp = true,
      this.hideProvidersTitle = false,
      this.disableCustomPageTransformer = false})
      : super(key: key);
>>>>>>> 0fe1021c

  final EdgeInsets padding;
  final AnimationController? loadingController;
  final FormFieldValidator<String>? userValidator;
  final FormFieldValidator<String>? passwordValidator;
  final Function? onSubmit;
  final Function? onSubmitCompleted;
  final bool hideForgotPasswordButton;
  final bool hideSignUpButton;
  final bool loginAfterSignUp;
  final LoginUserType userType;
  final bool hideProvidersTitle;
<<<<<<< HEAD
  final List<UserFormField>? additionalSignUpFields;
=======
  final bool disableCustomPageTransformer;
>>>>>>> 0fe1021c

  @override
  AuthCardState createState() => AuthCardState();
}

class AuthCardState extends State<AuthCard> with TickerProviderStateMixin {
  final GlobalKey _cardKey = GlobalKey();

  static const int _loginPageIndex = 0;
  static const int _recoveryIndex = 1;
  static const int _additionalSignUpIndex = 2;

  int _pageIndex = _loginPageIndex;

  var _isLoadingFirstTime = true;
  static const cardSizeScaleEnd = .2;

  TransformerPageController? _pageController;
  late AnimationController _formLoadingController;
  late AnimationController _routeTransitionController;
  late Animation<double> _flipAnimation;
  late Animation<double> _cardSizeAnimation;
  late Animation<double> _cardSize2AnimationX;
  late Animation<double> _cardSize2AnimationY;
  late Animation<double> _cardRotationAnimation;
  late Animation<double> _cardOverlayHeightFactorAnimation;
  late Animation<double> _cardOverlaySizeAndOpacityAnimation;

  @override
  void initState() {
    super.initState();

    _pageController = TransformerPageController();

    widget.loadingController!.addStatusListener((status) {
      if (status == AnimationStatus.completed) {
        _isLoadingFirstTime = false;
        _formLoadingController.forward();
      }
    });

    _flipAnimation = Tween<double>(begin: pi / 2, end: 0).animate(
      CurvedAnimation(
        parent: widget.loadingController!,
        curve: Curves.easeOutBack,
        reverseCurve: Curves.easeIn,
      ),
    );

    _formLoadingController = AnimationController(
      vsync: this,
      duration: Duration(milliseconds: 1150),
      reverseDuration: Duration(milliseconds: 300),
    );

    _routeTransitionController = AnimationController(
      vsync: this,
      duration: Duration(milliseconds: 1100),
    );

    _cardSizeAnimation = Tween<double>(begin: 1.0, end: cardSizeScaleEnd)
        .animate(CurvedAnimation(
      parent: _routeTransitionController,
      curve: Interval(0, .27272727 /* ~300ms */, curve: Curves.easeInOutCirc),
    ));
    // replace 0 with minPositive to pass the test
    // https://github.com/flutter/flutter/issues/42527#issuecomment-575131275
    _cardOverlayHeightFactorAnimation =
        Tween<double>(begin: double.minPositive, end: 1.0)
            .animate(CurvedAnimation(
      parent: _routeTransitionController,
      curve: Interval(.27272727, .5 /* ~250ms */, curve: Curves.linear),
    ));
    _cardOverlaySizeAndOpacityAnimation =
        Tween<double>(begin: 1.0, end: 0).animate(CurvedAnimation(
      parent: _routeTransitionController,
      curve: Interval(.5, .72727272 /* ~250ms */, curve: Curves.linear),
    ));
    _cardSize2AnimationX =
        Tween<double>(begin: 1, end: 1).animate(_routeTransitionController);
    _cardSize2AnimationY =
        Tween<double>(begin: 1, end: 1).animate(_routeTransitionController);
    _cardRotationAnimation =
        Tween<double>(begin: 0, end: pi / 2).animate(CurvedAnimation(
      parent: _routeTransitionController,
      curve: Interval(.72727272, 1 /* ~300ms */, curve: Curves.easeInOutCubic),
    ));
  }

  @override
  void dispose() {
    _formLoadingController.dispose();
    _pageController!.dispose();
    _routeTransitionController.dispose();
    super.dispose();
  }

  void _changeCard(int newCardIndex) {
    final auth = Provider.of<Auth>(context, listen: false);

    auth.currentCardIndex = newCardIndex;

    _pageController!.animateToPage(
      newCardIndex,
      duration: Duration(milliseconds: 500),
      curve: Curves.ease,
    );
    _pageIndex = newCardIndex;
  }

  Future<void>? runLoadingAnimation() {
    if (widget.loadingController!.isDismissed) {
      return widget.loadingController!.forward().then((_) {
        if (!_isLoadingFirstTime) {
          _formLoadingController.forward();
        }
      });
    } else if (widget.loadingController!.isCompleted) {
      return _formLoadingController
          .reverse()
          .then((_) => widget.loadingController!.reverse());
    }
    return null;
  }

  Future<void> _forwardChangeRouteAnimation() {
    final deviceSize = MediaQuery.of(context).size;
    final cardSize = getWidgetSize(_cardKey)!;
    final widthRatio = deviceSize.width / cardSize.height + 1;
    final heightRatio = deviceSize.height / cardSize.width + .25;

    _cardSize2AnimationX =
        Tween<double>(begin: 1.0, end: heightRatio / cardSizeScaleEnd)
            .animate(CurvedAnimation(
      parent: _routeTransitionController,
      curve: Interval(.72727272, 1, curve: Curves.easeInOutCubic),
    ));
    _cardSize2AnimationY =
        Tween<double>(begin: 1.0, end: widthRatio / cardSizeScaleEnd)
            .animate(CurvedAnimation(
      parent: _routeTransitionController,
      curve: Interval(.72727272, 1, curve: Curves.easeInOutCubic),
    ));

    widget.onSubmit?.call();

    return _formLoadingController
        .reverse()
        .then((_) => _routeTransitionController.forward());
  }

  void _reverseChangeRouteAnimation() {
    _routeTransitionController
        .reverse()
        .then((_) => _formLoadingController.forward());
  }

  void runChangeRouteAnimation() {
    if (_routeTransitionController.isCompleted) {
      _reverseChangeRouteAnimation();
    } else if (_routeTransitionController.isDismissed) {
      _forwardChangeRouteAnimation();
    }
  }

  void runChangePageAnimation() {
    final auth = Provider.of<Auth>(context, listen: false);
    if (auth.currentCardIndex >= 2) {
      _changeCard(0);
    } else {
      _changeCard(auth.currentCardIndex + 1);
    }
  }

  Widget _buildLoadingAnimator({Widget? child, required ThemeData theme}) {
    Widget card;
    Widget overlay;

    // loading at startup
    card = AnimatedBuilder(
      animation: _flipAnimation,
      builder: (context, child) => Transform(
        transform: Matrix.perspective()..rotateX(_flipAnimation.value),
        alignment: Alignment.center,
        child: child,
      ),
      child: child,
    );

    // change-route transition
    overlay = Padding(
      padding: theme.cardTheme.margin!,
      child: AnimatedBuilder(
        animation: _cardOverlayHeightFactorAnimation,
        builder: (context, child) => ClipPath.shape(
          shape: theme.cardTheme.shape!,
          child: FractionallySizedBox(
            heightFactor: _cardOverlayHeightFactorAnimation.value,
            alignment: Alignment.topCenter,
            child: child,
          ),
        ),
        child: DecoratedBox(
          decoration: BoxDecoration(color: theme.accentColor),
        ),
      ),
    );

    overlay = ScaleTransition(
      scale: _cardOverlaySizeAndOpacityAnimation,
      child: FadeTransition(
        opacity: _cardOverlaySizeAndOpacityAnimation,
        child: overlay,
      ),
    );

    return Stack(
      children: <Widget>[
        card,
        Positioned.fill(child: overlay),
      ],
    );
  }

  Widget _changeToCard(BuildContext context, int index) {
    switch (index) {
      case _loginPageIndex:
        return _buildLoadingAnimator(
          theme: Theme.of(context),
          child: _LoginCard(
            key: _cardKey,
            userType: widget.userType,
            loadingController: _isLoadingFirstTime
                ? _formLoadingController
                : (_formLoadingController..value = 1.0),
            userValidator: widget.userValidator,
            passwordValidator: widget.passwordValidator,
            requireAdditionalSignUpFields:
                widget.additionalSignUpFields != null,
            onSwitchRecoveryPassword: () => _changeCard(_recoveryIndex),

            onSwitchSignUpAdditionalData: () =>
                _changeCard(_additionalSignUpIndex),
            onSubmitCompleted: () {
              _forwardChangeRouteAnimation().then((_) {
                widget.onSubmitCompleted!();
              });
            },
            hideSignUpButton: widget.hideSignUpButton,
            hideForgotPasswordButton: widget.hideForgotPasswordButton,
            loginAfterSignUp: widget.loginAfterSignUp,
            hideProvidersTitle: widget.hideProvidersTitle,
          ),
        );
      case _recoveryIndex:
        return _RecoverCard(
          userValidator: widget.userValidator,
          userType: widget.userType,
          onSwitchLogin: () => _changeCard(_loginPageIndex),
        );
      case _additionalSignUpIndex:
        if (widget.additionalSignUpFields == null) {
          throw StateError('The additional fields List is null');
        }
        return _UserDataCard(
          key: _cardKey,
          formFields: widget.additionalSignUpFields!,
          loadingController: widget.loadingController,
          switchToLogin: () => _changeCard(_loginPageIndex),
          onSubmitCompleted: () {
            _forwardChangeRouteAnimation().then((_) {
              widget.onSubmitCompleted!();
            });
          },
          loginAfterSignUp: widget.loginAfterSignUp,
        );
    }
    throw IndexError(index, 3);
  }

  @override
  Widget build(BuildContext context) {
    final deviceSize = MediaQuery.of(context).size;
    Widget current = Container(
      height: deviceSize.height,
      width: deviceSize.width,
      padding: widget.padding,
      child: TransformerPageView(
        physics: NeverScrollableScrollPhysics(),
        pageController: _pageController,
        itemCount: 3,

        /// Need to keep track of page index because soft keyboard will
        /// make page view rebuilt
        index: _pageIndex,
        transformer: widget.disableCustomPageTransformer
            ? null
            : CustomPageTransformer(),
        itemBuilder: (BuildContext context, int index) {
          return Align(
            alignment: Alignment.topCenter,
            child: _changeToCard(context, index),
          );
        },
      ),
    );

    return AnimatedBuilder(
      animation: _cardSize2AnimationX,
      builder: (context, snapshot) {
        return Transform(
          alignment: Alignment.center,
          transform: Matrix4.identity()
            ..rotateZ(_cardRotationAnimation.value)
            ..scale(_cardSizeAnimation.value, _cardSizeAnimation.value)
            ..scale(_cardSize2AnimationX.value, _cardSize2AnimationY.value),
          child: current,
        );
      },
    );
  }
}<|MERGE_RESOLUTION|>--- conflicted
+++ resolved
@@ -34,7 +34,6 @@
 part 'user_data_card.dart';
 
 class AuthCard extends StatefulWidget {
-<<<<<<< HEAD
   AuthCard({
     Key? key,
     required this.userType,
@@ -49,24 +48,8 @@
     this.loginAfterSignUp = true,
     this.hideProvidersTitle = false,
     this.additionalSignUpFields,
+    this.disableCustomPageTransformer = false,
   }) : super(key: key);
-=======
-  AuthCard(
-      {Key? key,
-      required this.userType,
-      this.padding = const EdgeInsets.all(0),
-      this.loadingController,
-      this.userValidator,
-      this.passwordValidator,
-      this.onSubmit,
-      this.onSubmitCompleted,
-      this.hideForgotPasswordButton = false,
-      this.hideSignUpButton = false,
-      this.loginAfterSignUp = true,
-      this.hideProvidersTitle = false,
-      this.disableCustomPageTransformer = false})
-      : super(key: key);
->>>>>>> 0fe1021c
 
   final EdgeInsets padding;
   final AnimationController? loadingController;
@@ -79,11 +62,10 @@
   final bool loginAfterSignUp;
   final LoginUserType userType;
   final bool hideProvidersTitle;
-<<<<<<< HEAD
+
   final List<UserFormField>? additionalSignUpFields;
-=======
+
   final bool disableCustomPageTransformer;
->>>>>>> 0fe1021c
 
   @override
   AuthCardState createState() => AuthCardState();
@@ -324,7 +306,6 @@
             requireAdditionalSignUpFields:
                 widget.additionalSignUpFields != null,
             onSwitchRecoveryPassword: () => _changeCard(_recoveryIndex),
-
             onSwitchSignUpAdditionalData: () =>
                 _changeCard(_additionalSignUpIndex),
             onSubmitCompleted: () {
