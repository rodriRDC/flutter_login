--- conflicted
+++ resolved
@@ -2,14 +2,6 @@
 
 import 'dart:collection';
 import 'dart:math';
-<<<<<<< HEAD
-=======
-import 'package:flutter/material.dart';
-import 'package:flutter_login/src/widgets/term_of_service_check.dart';
-import 'package:provider/provider.dart';
-import 'package:font_awesome_flutter/font_awesome_flutter.dart';
-import 'package:another_transformer_page_view/another_transformer_page_view.dart';
->>>>>>> a662e156
 
 import 'package:another_transformer_page_view/another_transformer_page_view.dart';
 import 'package:flutter/material.dart';
@@ -29,6 +21,7 @@
 import 'package:flutter_login/src/widget_helper.dart';
 import 'package:flutter_login/src/widgets/recover_confirm_card.dart';
 import 'package:flutter_login/src/widgets/signup_confirm_card.dart';
+import 'package:flutter_login/src/widgets/term_of_service_check.dart';
 import 'package:font_awesome_flutter/font_awesome_flutter.dart';
 import 'package:provider/provider.dart';
 
@@ -62,8 +55,7 @@
       this.additionalSignUpFields,
       this.disableCustomPageTransformer = false,
       this.loginTheme,
-      this.navigateBackAfterRecovery = false,
-      this.termsOfService = const <TermOfService>[]})
+      this.navigateBackAfterRecovery = false})
       : super(key: key);
 
   final EdgeInsets padding;
@@ -83,7 +75,7 @@
   final bool disableCustomPageTransformer;
   final LoginTheme? loginTheme;
   final bool navigateBackAfterRecovery;
-  final List<TermOfService> termsOfService;
+
   @override
   AuthCardState createState() => AuthCardState();
 }
@@ -417,41 +409,6 @@
             ? null
             : CustomPageTransformer(),
         itemBuilder: (BuildContext context, int index) {
-<<<<<<< HEAD
-=======
-          final child = (index == 0)
-              ? _buildLoadingAnimator(
-                  theme: theme,
-                  child: _LoginCard(
-                    key: _cardKey,
-                    userType: widget.userType,
-                    loadingController: _isLoadingFirstTime
-                        ? _formLoadingController
-                        : (_formLoadingController..value = 1.0),
-                    userValidator: widget.userValidator,
-                    passwordValidator: widget.passwordValidator,
-                    onSwitchRecoveryPassword: () => _switchRecovery(true),
-                    onSubmitCompleted: () {
-                      _forwardChangeRouteAnimation().then((_) {
-                        widget.onSubmitCompleted!();
-                      });
-                    },
-                    hideSignUpButton: widget.hideSignUpButton,
-                    hideForgotPasswordButton: widget.hideForgotPasswordButton,
-                    loginAfterSignUp: widget.loginAfterSignUp,
-                    hideProvidersTitle: widget.hideProvidersTitle,
-                    termsOfService: widget.termsOfService,
-                  ),
-                )
-              : _RecoverCard(
-                  userValidator: widget.userValidator,
-                  userType: widget.userType,
-                  loginTheme: widget.loginTheme,
-                  navigateBack: widget.navigateBackAfterRecovery,
-                  onSwitchLogin: () => _switchRecovery(false),
-                );
-
->>>>>>> a662e156
           return Align(
             alignment: Alignment.topCenter,
             child: _changeToCard(context, index),
