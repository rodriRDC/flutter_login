--- conflicted
+++ resolved
@@ -86,7 +86,7 @@
 afterHeroFontSize | `double` | Defines the font size of the title in the screen after the login screen (after the hero transition)
 pageColorLight | `Color` | The optional light background color of login screen; if provided, used for light gradient instead of primaryColor
 pageColorDark | `Color` | The optional dark background color of login screen; if provided, used for dark gradient instead of primaryColor
-<<<<<<< HEAD
+footerBottomPadding | `double` | The footer bottom Padding; defaults to 0 if not provided.
 
 ### LoginUserType
 Enum     |   Description |
@@ -96,9 +96,7 @@
 PHONE  | The User Field will be set to be phone
 
 [LoginUserType] will change how the user field [TextField] behaves. Autofills and Keyboard Type will be adjusted automatically for the type of user that you pass.
-=======
-footerBottomPadding | `double` | The footer bottom Padding; defaults to 0 if not provided.
->>>>>>> 559c9c35
+
 
 ## Examples
 
