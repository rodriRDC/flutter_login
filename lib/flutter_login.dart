--- conflicted
+++ resolved
@@ -233,39 +233,12 @@
 }
 
 class FlutterLogin extends StatefulWidget {
-<<<<<<< HEAD
-  FlutterLogin({
-    Key? key,
-    required this.onSignup,
-    required this.onLogin,
-    required this.onRecoverPassword,
-    this.onAdditionalFieldsSubmit,
-    this.title,
-    this.logo,
-    this.messages,
-    this.theme,
-    this.userValidator,
-    this.passwordValidator,
-    this.onSubmitAnimationCompleted,
-    this.logoTag,
-    this.userType = LoginUserType.email,
-    this.titleTag,
-    this.showDebugButtons = false,
-    this.loginProviders = const <LoginProvider>[],
-    this.hideForgotPasswordButton = false,
-    this.hideSignUpButton = false,
-    this.loginAfterSignUp = true,
-    this.footer,
-    this.hideProvidersTitle = false,
-    this.additionalSignupFields,
-    this.disableCustomPageTransformer = false,
-  }) : super(key: key);
-=======
   FlutterLogin(
       {Key? key,
       required this.onSignup,
       required this.onLogin,
       required this.onRecoverPassword,
+      this.onAdditionalFieldsSubmit,
       this.title,
       this.logo,
       this.messages,
@@ -283,10 +256,10 @@
       this.loginAfterSignUp = true,
       this.footer,
       this.hideProvidersTitle = false,
+      this.additionalSignupFields,
       this.disableCustomPageTransformer = false,
       this.navigateBackAfterRecovery = false})
       : super(key: key);
->>>>>>> 093cc6d7
 
   /// Called when the user hit the submit button when in sign up mode
   final AuthCallback onSignup;
