library auth_card;

import 'dart:math';
import 'package:flutter/material.dart';
import 'package:provider/provider.dart';
import 'package:font_awesome_flutter/font_awesome_flutter.dart';
import 'package:another_transformer_page_view/another_transformer_page_view.dart';

import 'package:flutter_login/src/models/login_data.dart';
import 'package:flutter_login/src/models/login_user_type.dart';
import 'package:flutter_login/src/providers/auth.dart';
import 'package:flutter_login/src/providers/login_messages.dart';
import 'package:flutter_login/src/providers/login_theme.dart';
import 'package:flutter_login/src/utils/text_field_utils.dart';
import 'package:flutter_login/src/constants.dart';
import 'package:flutter_login/src/dart_helper.dart';
import 'package:flutter_login/src/matrix.dart';
import 'package:flutter_login/src/paddings.dart';
import 'package:flutter_login/src/widget_helper.dart';

import 'animated_button.dart';
import 'animated_icon.dart';
import 'animated_text.dart';
import 'animated_text_form_field.dart';
import 'custom_page_transformer.dart';
import 'expandable_container.dart';
import 'fade_in.dart';

part 'login_card.dart';
part 'recover_card.dart';

class AuthCard extends StatefulWidget {
  AuthCard({
    Key? key,
    required this.userType,
    this.padding = const EdgeInsets.all(0),
    this.loadingController,
    this.userValidator,
    this.passwordValidator,
    this.onSubmit,
    this.onSubmitCompleted,
    this.hideForgotPasswordButton = false,
    this.hideSignUpButton = false,
    this.loginAfterSignUp = true,
    this.hideProvidersTitle = false,
  }) : super(key: key);

  final EdgeInsets padding;
  final AnimationController? loadingController;
  final FormFieldValidator<String>? userValidator;
  final FormFieldValidator<String>? passwordValidator;
  final Function? onSubmit;
  final Function? onSubmitCompleted;
  final bool hideForgotPasswordButton;
  final bool hideSignUpButton;
  final bool loginAfterSignUp;
  final LoginUserType userType;
  final bool hideProvidersTitle;

  @override
  AuthCardState createState() => AuthCardState();
}

class AuthCardState extends State<AuthCard> with TickerProviderStateMixin {
  final GlobalKey _cardKey = GlobalKey();

  var _isLoadingFirstTime = true;
  var _pageIndex = 0;
  static const cardSizeScaleEnd = .2;

  TransformerPageController? _pageController;
  late AnimationController _formLoadingController;
  late AnimationController _routeTransitionController;
  late Animation<double> _flipAnimation;
  late Animation<double> _cardSizeAnimation;
  late Animation<double> _cardSize2AnimationX;
  late Animation<double> _cardSize2AnimationY;
  late Animation<double> _cardRotationAnimation;
  late Animation<double> _cardOverlayHeightFactorAnimation;
  late Animation<double> _cardOverlaySizeAndOpacityAnimation;

  @override
  void initState() {
    super.initState();

    _pageController = TransformerPageController();

    widget.loadingController!.addStatusListener((status) {
      if (status == AnimationStatus.completed) {
        _isLoadingFirstTime = false;
        _formLoadingController.forward();
      }
    });

    _flipAnimation = Tween<double>(begin: pi / 2, end: 0).animate(
      CurvedAnimation(
        parent: widget.loadingController!,
        curve: Curves.easeOutBack,
        reverseCurve: Curves.easeIn,
      ),
    );

    _formLoadingController = AnimationController(
      vsync: this,
      duration: Duration(milliseconds: 1150),
      reverseDuration: Duration(milliseconds: 300),
    );

    _routeTransitionController = AnimationController(
      vsync: this,
      duration: Duration(milliseconds: 1100),
    );

    _cardSizeAnimation = Tween<double>(begin: 1.0, end: cardSizeScaleEnd)
        .animate(CurvedAnimation(
      parent: _routeTransitionController,
      curve: Interval(0, .27272727 /* ~300ms */, curve: Curves.easeInOutCirc),
    ));
    // replace 0 with minPositive to pass the test
    // https://github.com/flutter/flutter/issues/42527#issuecomment-575131275
    _cardOverlayHeightFactorAnimation =
        Tween<double>(begin: double.minPositive, end: 1.0)
            .animate(CurvedAnimation(
      parent: _routeTransitionController,
      curve: Interval(.27272727, .5 /* ~250ms */, curve: Curves.linear),
    ));
    _cardOverlaySizeAndOpacityAnimation =
        Tween<double>(begin: 1.0, end: 0).animate(CurvedAnimation(
      parent: _routeTransitionController,
      curve: Interval(.5, .72727272 /* ~250ms */, curve: Curves.linear),
    ));
    _cardSize2AnimationX =
        Tween<double>(begin: 1, end: 1).animate(_routeTransitionController);
    _cardSize2AnimationY =
        Tween<double>(begin: 1, end: 1).animate(_routeTransitionController);
    _cardRotationAnimation =
        Tween<double>(begin: 0, end: pi / 2).animate(CurvedAnimation(
      parent: _routeTransitionController,
      curve: Interval(.72727272, 1 /* ~300ms */, curve: Curves.easeInOutCubic),
    ));
  }

  @override
  void dispose() {
    _formLoadingController.dispose();
    _pageController!.dispose();
    _routeTransitionController.dispose();
    super.dispose();
  }

  void _switchRecovery(bool recovery) {
    final auth = Provider.of<Auth>(context, listen: false);

    auth.isRecover = recovery;
    if (recovery) {
      _pageController!.nextPage(
        duration: Duration(milliseconds: 500),
        curve: Curves.ease,
      );
      _pageIndex = 1;
    } else {
      _pageController!.previousPage(
        duration: Duration(milliseconds: 500),
        curve: Curves.ease,
      );
      _pageIndex = 0;
    }
  }

  Future<void>? runLoadingAnimation() {
    if (widget.loadingController!.isDismissed) {
      return widget.loadingController!.forward().then((_) {
        if (!_isLoadingFirstTime) {
          _formLoadingController.forward();
        }
      });
    } else if (widget.loadingController!.isCompleted) {
      return _formLoadingController
          .reverse()
          .then((_) => widget.loadingController!.reverse());
    }
    return null;
  }

  Future<void> _forwardChangeRouteAnimation() {
    final isLogin = Provider.of<Auth>(context, listen: false).isLogin;
    final deviceSize = MediaQuery.of(context).size;
    final cardSize = getWidgetSize(_cardKey)!;
    // add .25 to make sure the scaling will cover the whole screen
    final widthRatio =
        deviceSize.width / cardSize.height + (isLogin ? .25 : .65);
    final heightRatio = deviceSize.height / cardSize.width + .25;

    _cardSize2AnimationX =
        Tween<double>(begin: 1.0, end: heightRatio / cardSizeScaleEnd)
            .animate(CurvedAnimation(
      parent: _routeTransitionController,
      curve: Interval(.72727272, 1, curve: Curves.easeInOutCubic),
    ));
    _cardSize2AnimationY =
        Tween<double>(begin: 1.0, end: widthRatio / cardSizeScaleEnd)
            .animate(CurvedAnimation(
      parent: _routeTransitionController,
      curve: Interval(.72727272, 1, curve: Curves.easeInOutCubic),
    ));

    widget.onSubmit!();

    return _formLoadingController
        .reverse()
        .then((_) => _routeTransitionController.forward());
  }

  void _reverseChangeRouteAnimation() {
    _routeTransitionController
        .reverse()
        .then((_) => _formLoadingController.forward());
  }

  void runChangeRouteAnimation() {
    if (_routeTransitionController.isCompleted) {
      _reverseChangeRouteAnimation();
    } else if (_routeTransitionController.isDismissed) {
      _forwardChangeRouteAnimation();
    }
  }

  void runChangePageAnimation() {
    final auth = Provider.of<Auth>(context, listen: false);
    _switchRecovery(!auth.isRecover);
  }

  Widget _buildLoadingAnimator({Widget? child, required ThemeData theme}) {
    Widget card;
    Widget overlay;

    // loading at startup
    card = AnimatedBuilder(
      animation: _flipAnimation,
      builder: (context, child) => Transform(
        transform: Matrix.perspective()..rotateX(_flipAnimation.value),
        alignment: Alignment.center,
        child: child,
      ),
      child: child,
    );

    // change-route transition
    overlay = Padding(
      padding: theme.cardTheme.margin!,
      child: AnimatedBuilder(
        animation: _cardOverlayHeightFactorAnimation,
        builder: (context, child) => ClipPath.shape(
          shape: theme.cardTheme.shape!,
          child: FractionallySizedBox(
            heightFactor: _cardOverlayHeightFactorAnimation.value,
            alignment: Alignment.topCenter,
            child: child,
          ),
        ),
        child: DecoratedBox(
          decoration: BoxDecoration(color: theme.accentColor),
        ),
      ),
    );

    overlay = ScaleTransition(
      scale: _cardOverlaySizeAndOpacityAnimation,
      child: FadeTransition(
        opacity: _cardOverlaySizeAndOpacityAnimation,
        child: overlay,
      ),
    );

    return Stack(
      children: <Widget>[
        card,
        Positioned.fill(child: overlay),
      ],
    );
  }

  @override
  Widget build(BuildContext context) {
    final theme = Theme.of(context);
    final deviceSize = MediaQuery.of(context).size;
    Widget current = Container(
      height: deviceSize.height,
      width: deviceSize.width,
      padding: widget.padding,
      child: TransformerPageView(
        physics: NeverScrollableScrollPhysics(),
        pageController: _pageController,
        itemCount: 2,

        /// Need to keep track of page index because soft keyboard will
        /// make page view rebuilt
        index: _pageIndex,
        transformer: CustomPageTransformer(),
        itemBuilder: (BuildContext context, int index) {
          final child = (index == 0)
              ? _buildLoadingAnimator(
                  theme: theme,
                  child: _LoginCard(
                    key: _cardKey,
                    userType: widget.userType,
                    loadingController: _isLoadingFirstTime
                        ? _formLoadingController
                        : (_formLoadingController..value = 1.0),
                    userValidator: widget.userValidator,
                    passwordValidator: widget.passwordValidator,
                    onSwitchRecoveryPassword: () => _switchRecovery(true),
                    onSubmitCompleted: () {
                      _forwardChangeRouteAnimation().then((_) {
                        widget.onSubmitCompleted!();
                      });
                    },
                    hideSignUpButton: widget.hideSignUpButton,
                    hideForgotPasswordButton: widget.hideForgotPasswordButton,
                    loginAfterSignUp: widget.loginAfterSignUp,
                    hideProvidersTitle: widget.hideProvidersTitle,
                  ),
                )
              : _RecoverCard(
                  userValidator: widget.userValidator,
                  userType: widget.userType,
                  onSwitchLogin: () => _switchRecovery(false),
                );

          return Align(
            alignment: Alignment.topCenter,
            child: child,
          );
        },
      ),
    );

    return AnimatedBuilder(
      animation: _cardSize2AnimationX,
      builder: (context, snapshot) {
        return Transform(
          alignment: Alignment.center,
          transform: Matrix4.identity()
            ..rotateZ(_cardRotationAnimation.value)
            ..scale(_cardSizeAnimation.value, _cardSizeAnimation.value)
            ..scale(_cardSize2AnimationX.value, _cardSize2AnimationY.value),
          child: current,
        );
      },
    );
  }
<<<<<<< HEAD
}

// TODO Improvement: Modularize this in a login_card.dart
class _LoginCard extends StatefulWidget {
  _LoginCard(
      {Key? key,
      this.loadingController,
      required this.userValidator,
      required this.passwordValidator,
      required this.onSwitchRecoveryPassword,
      required this.userType,
      this.onSwitchAuth,
      this.onSubmitCompleted,
      this.hideForgotPasswordButton = false,
      this.hideSignUpButton = false,
      this.loginAfterSignUp = true,
      this.hideProvidersTitle = false})
      : super(key: key);

  final AnimationController? loadingController;
  final FormFieldValidator<String>? userValidator;
  final FormFieldValidator<String>? passwordValidator;
  final Function onSwitchRecoveryPassword;
  final Function? onSwitchAuth;
  final Function? onSubmitCompleted;
  final bool hideForgotPasswordButton;
  final bool hideSignUpButton;
  final bool loginAfterSignUp;
  final bool hideProvidersTitle;
  final LoginUserType userType;

  @override
  _LoginCardState createState() => _LoginCardState();
}

class _LoginCardState extends State<_LoginCard> with TickerProviderStateMixin {
  final GlobalKey<FormState> _formKey = GlobalKey();

  final _passwordFocusNode = FocusNode();
  final _confirmPasswordFocusNode = FocusNode();

  TextEditingController? _nameController;
  TextEditingController? _passController;
  TextEditingController? _confirmPassController;

  var _isLoading = false;
  var _isSubmitting = false;
  var _showShadow = true;

  /// switch between login and signup
  late AnimationController _loadingController;
  late AnimationController _switchAuthController;
  late AnimationController _postSwitchAuthController;
  late AnimationController _submitController;

  ///list of AnimationController each one responsible for a authentication provider icon
  List<AnimationController> _providerControllerList = <AnimationController>[];

  Interval? _nameTextFieldLoadingAnimationInterval;
  Interval? _passTextFieldLoadingAnimationInterval;
  Interval? _textButtonLoadingAnimationInterval;
  late Animation<double> _buttonScaleAnimation;

  bool get buttonEnabled => !_isLoading && !_isSubmitting;

  @override
  void initState() {
    super.initState();

    final auth = Provider.of<Auth>(context, listen: false);
    _nameController = TextEditingController(text: auth.email);
    _passController = TextEditingController(text: auth.password);
    _confirmPassController = TextEditingController(text: auth.confirmPassword);

    _loadingController = widget.loadingController ??
        (AnimationController(
          vsync: this,
          duration: Duration(milliseconds: 1150),
          reverseDuration: Duration(milliseconds: 300),
        )..value = 1.0);

    _loadingController.addStatusListener(handleLoadingAnimationStatus);

    _switchAuthController = AnimationController(
      vsync: this,
      duration: Duration(milliseconds: 800),
    );
    _postSwitchAuthController = AnimationController(
      vsync: this,
      duration: Duration(milliseconds: 150),
    );
    _submitController = AnimationController(
      vsync: this,
      duration: Duration(milliseconds: 1000),
    );
    _providerControllerList = auth.loginProviders
        .map(
          (e) => AnimationController(
            vsync: this,
            duration: Duration(milliseconds: 1000),
          ),
        )
        .toList();

    _nameTextFieldLoadingAnimationInterval = const Interval(0, .85);
    _passTextFieldLoadingAnimationInterval = const Interval(.15, 1.0);
    _textButtonLoadingAnimationInterval =
        const Interval(.6, 1.0, curve: Curves.easeOut);
    _buttonScaleAnimation =
        Tween<double>(begin: 0.0, end: 1.0).animate(CurvedAnimation(
      parent: _loadingController,
      curve: Interval(.4, 1.0, curve: Curves.easeOutBack),
    ));
  }

  void handleLoadingAnimationStatus(AnimationStatus status) {
    if (status == AnimationStatus.forward) {
      setState(() => _isLoading = true);
    }
    if (status == AnimationStatus.completed) {
      setState(() => _isLoading = false);
    }
  }

  @override
  void dispose() {
    _loadingController.removeStatusListener(handleLoadingAnimationStatus);
    _passwordFocusNode.dispose();
    _confirmPasswordFocusNode.dispose();

    _switchAuthController.dispose();
    _postSwitchAuthController.dispose();
    _submitController.dispose();

    _providerControllerList.forEach((controller) {
      controller.dispose();
    });
    super.dispose();
  }

  void _switchAuthMode() {
    final auth = Provider.of<Auth>(context, listen: false);
    final newAuthMode = auth.switchAuth();

    if (newAuthMode == AuthMode.Signup) {
      _switchAuthController.forward();
    } else {
      _switchAuthController.reverse();
    }
  }

  Future<bool> _submit() async {
    // a hack to force unfocus the soft keyboard. If not, after change-route
    // animation completes, it will trigger rebuilding this widget and show all
    // textfields and buttons again before going to new route
    FocusScope.of(context).requestFocus(FocusNode());

    final messages = Provider.of<LoginMessages>(context, listen: false);

    if (!_formKey.currentState!.validate()) {
      return false;
    }

    _formKey.currentState!.save();
    await _submitController.forward();
    setState(() => _isSubmitting = true);
    final auth = Provider.of<Auth>(context, listen: false);
    String? error;

    if (auth.isLogin) {
      error = await auth.onLogin!(LoginData(
        name: auth.email,
        password: auth.password,
      ));
    } else {
      error = await auth.onSignup!(LoginData(
        name: auth.email,
        password: auth.password,
      ));
    }

    // workaround to run after _cardSizeAnimation in parent finished
    // need a cleaner way but currently it works so..
    Future.delayed(const Duration(milliseconds: 270), () {
      setState(() => _showShadow = false);
    });

    await _submitController.reverse();

    if (!DartHelper.isNullOrEmpty(error)) {
      showErrorToast(context, messages.flushbarTitleError, error!);
      Future.delayed(const Duration(milliseconds: 271), () {
        setState(() => _showShadow = true);
      });
      setState(() => _isSubmitting = false);
      return false;
    }

    if (auth.isSignup && !widget.loginAfterSignUp) {
      showSuccessToast(
          context, messages.flushbarTitleSuccess, messages.signUpSuccess);
      _switchAuthMode();
      setState(() => _isSubmitting = false);
      return false;
    }

    widget.onSubmitCompleted!();

    return true;
  }

  Future<bool> _loginProviderSubmit(
      {required AnimationController control,
      required ProviderAuthCallback callback}) async {
    await control.forward();

    String? error;

    error = await callback();

    // workaround to run after _cardSizeAnimation in parent finished
    // need a cleaner way but currently it works so..
    Future.delayed(const Duration(milliseconds: 270), () {
      setState(() => _showShadow = false);
    });

    await control.reverse();

    final messages = Provider.of<LoginMessages>(context, listen: false);

    if (!DartHelper.isNullOrEmpty(error)) {
      showErrorToast(context, messages.flushbarTitleError, error!);
      Future.delayed(const Duration(milliseconds: 271), () {
        setState(() => _showShadow = true);
      });
      return false;
    }

    widget.onSubmitCompleted!();

    return true;
  }

  // TODO Improvement: Common function to login_card.dart and recover_card.dart
  // Create a resource to import these function and avoid duplicated code
  String _getAutofillHints(LoginUserType userType) {
    switch (userType) {
      case LoginUserType.name:
        return AutofillHints.username;
      case LoginUserType.phone:
        return AutofillHints.telephoneNumber;
      case LoginUserType.email:
      default:
        return AutofillHints.email;
    }
  }

  // TODO Improvement: Common function to login_card.dart and recover_card.dart
  // Create a resource to import these function and avoid duplicated code
  TextInputType _getKeyboardType(LoginUserType userType) {
    switch (userType) {
      case LoginUserType.name:
        return TextInputType.name;
      case LoginUserType.phone:
        return TextInputType.number;
      case LoginUserType.email:
      default:
        return TextInputType.emailAddress;
    }
  }

  Widget _buildUserField(
    double width,
    LoginMessages messages,
    Auth auth,
  ) {
    return AnimatedTextFormField(
      controller: _nameController,
      width: width,
      loadingController: _loadingController,
      interval: _nameTextFieldLoadingAnimationInterval,
      labelText: messages.userHint,
      autofillHints: [_getAutofillHints(widget.userType)],
      prefixIcon: Icon(FontAwesomeIcons.solidUserCircle),
      keyboardType: _getKeyboardType(widget.userType),
      textInputAction: TextInputAction.next,
      onFieldSubmitted: (value) {
        FocusScope.of(context).requestFocus(_passwordFocusNode);
      },
      validator: widget.userValidator,
      onSaved: (value) => auth.email = value!,
    );
  }

  Widget _buildPasswordField(double width, LoginMessages messages, Auth auth) {
    return AnimatedPasswordTextFormField(
      animatedWidth: width,
      loadingController: _loadingController,
      interval: _passTextFieldLoadingAnimationInterval,
      labelText: messages.passwordHint,
      autofillHints:
          auth.isLogin ? [AutofillHints.password] : [AutofillHints.newPassword],
      controller: _passController,
      textInputAction:
          auth.isLogin ? TextInputAction.done : TextInputAction.next,
      focusNode: _passwordFocusNode,
      onFieldSubmitted: (value) {
        if (auth.isLogin) {
          _submit();
        } else {
          // SignUp
          FocusScope.of(context).requestFocus(_confirmPasswordFocusNode);
        }
      },
      validator: widget.passwordValidator,
      onSaved: (value) => auth.password = value!,
    );
  }

  Widget _buildConfirmPasswordField(
      double width, LoginMessages messages, Auth auth) {
    return AnimatedPasswordTextFormField(
      animatedWidth: width,
      enabled: auth.isSignup,
      loadingController: _loadingController,
      inertiaController: _postSwitchAuthController,
      inertiaDirection: TextFieldInertiaDirection.right,
      labelText: messages.confirmPasswordHint,
      controller: _confirmPassController,
      textInputAction: TextInputAction.done,
      focusNode: _confirmPasswordFocusNode,
      onFieldSubmitted: (value) => _submit(),
      validator: auth.isSignup
          ? (value) {
              if (value != _passController!.text) {
                return messages.confirmPasswordError;
              }
              return null;
            }
          : (value) => null,
      onSaved: (value) => auth.confirmPassword = value!,
    );
  }

  Widget _buildForgotPassword(ThemeData theme, LoginMessages messages) {
    return FadeIn(
      controller: _loadingController,
      fadeDirection: FadeDirection.bottomToTop,
      offset: .5,
      curve: _textButtonLoadingAnimationInterval,
      child: TextButton(
        onPressed: buttonEnabled
            ? () {
                // save state to populate email field on recovery card
                _formKey.currentState!.save();
                widget.onSwitchRecoveryPassword();
              }
            : null,
        child: Text(
          messages.forgotPasswordButton,
          style: theme.textTheme.bodyText2,
          textAlign: TextAlign.left,
        ),
      ),
    );
  }

  Widget _buildSubmitButton(
      ThemeData theme, LoginMessages messages, Auth auth) {
    return ScaleTransition(
      scale: _buttonScaleAnimation,
      child: AnimatedButton(
        controller: _submitController,
        text: auth.isLogin ? messages.loginButton : messages.signupButton,
        onPressed: _submit,
      ),
    );
  }

  Widget _buildSwitchAuthButton(ThemeData theme, LoginMessages messages,
      Auth auth, LoginTheme loginTheme) {
    return FadeIn(
      controller: _loadingController,
      offset: .5,
      curve: _textButtonLoadingAnimationInterval,
      fadeDirection: FadeDirection.topToBottom,
      child: MaterialButton(
        disabledTextColor: theme.primaryColor,
        onPressed: buttonEnabled ? _switchAuthMode : null,
        padding: loginTheme.authButtonPadding ??
            EdgeInsets.symmetric(horizontal: 30.0, vertical: 8.0),
        materialTapTargetSize: MaterialTapTargetSize.shrinkWrap,
        textColor: theme.primaryColor,
        child: AnimatedText(
          text: auth.isSignup ? messages.loginButton : messages.signupButton,
          textRotation: AnimatedTextRotation.down,
        ),
      ),
    );
  }

  Widget _buildProvidersLogInButton(ThemeData theme, LoginMessages messages,
      Auth auth, LoginTheme loginTheme) {
    return Row(
      mainAxisAlignment: MainAxisAlignment.center,
      children: auth.loginProviders.map((loginProvider) {
        var index = auth.loginProviders.indexOf(loginProvider);
        return Padding(
          padding: loginTheme.providerButtonPadding ??
              const EdgeInsets.symmetric(horizontal: 6.0, vertical: 0.0),
          child: ScaleTransition(
            scale: _buttonScaleAnimation,
            child: Column(
              children: [
                AnimatedIconButton(
                  icon: loginProvider.icon,
                  controller: _providerControllerList[index],
                  tooltip: '',
                  onPressed: () => _loginProviderSubmit(
                    control: _providerControllerList[index],
                    callback: () {
                      return loginProvider.callback();
                    },
                  ),
                ),
                Text(loginProvider.label)
              ],
            ),
          ),
        );
      }).toList(),
    );
  }

  @override
  Widget build(BuildContext context) {
    final auth = Provider.of<Auth>(context, listen: true);
    final isLogin = auth.isLogin;
    final messages = Provider.of<LoginMessages>(context, listen: false);
    final loginTheme = Provider.of<LoginTheme>(context, listen: false);
    final theme = Theme.of(context);
    final deviceSize = MediaQuery.of(context).size;
    final cardWidth = min(deviceSize.width * 0.75, 360.0);
    const cardPadding = 16.0;
    final textFieldWidth = cardWidth - cardPadding * 2;
    final authForm = Form(
      key: _formKey,
      child: Column(
        children: [
          Container(
            padding: EdgeInsets.only(
              left: cardPadding,
              right: cardPadding,
              top: cardPadding + 10,
            ),
            width: cardWidth,
            child: Column(
              crossAxisAlignment: CrossAxisAlignment.start,
              children: <Widget>[
                _buildUserField(textFieldWidth, messages, auth),
                SizedBox(height: 20),
                _buildPasswordField(textFieldWidth, messages, auth),
                SizedBox(height: 10),
              ],
            ),
          ),
          ExpandableContainer(
            backgroundColor: theme.accentColor,
            controller: _switchAuthController,
            initialState: isLogin
                ? ExpandableContainerState.shrunk
                : ExpandableContainerState.expanded,
            alignment: Alignment.topLeft,
            color: theme.cardTheme.color,
            width: cardWidth,
            padding: EdgeInsets.symmetric(
              horizontal: cardPadding,
              vertical: 10,
            ),
            onExpandCompleted: () => _postSwitchAuthController.forward(),
            child: _buildConfirmPasswordField(textFieldWidth, messages, auth),
          ),
          Container(
            padding: Paddings.fromRBL(cardPadding),
            width: cardWidth,
            child: Column(
              children: <Widget>[
                !widget.hideForgotPasswordButton
                    ? _buildForgotPassword(theme, messages)
                    : SizedBox.fromSize(
                        size: Size.fromHeight(16),
                      ),
                _buildSubmitButton(theme, messages, auth),
                !widget.hideSignUpButton
                    ? _buildSwitchAuthButton(theme, messages, auth, loginTheme)
                    : SizedBox.fromSize(
                        size: Size.fromHeight(10),
                      ),
                // TODO: Fix animation size when ending. See #184
                // auth.loginProviders.isNotEmpty && !widget.hideProvidersTitle
                //     ? Row(children: <Widget>[
                //         Expanded(child: Divider()),
                //         Padding(
                //           padding: const EdgeInsets.all(8.0),
                //           child: Text(messages.providersTitle),
                //         ),
                //         Expanded(child: Divider()),
                //       ])
                //     : Container(),
                _buildProvidersLogInButton(theme, messages, auth, loginTheme),
              ],
            ),
          ),
        ],
      ),
    );

    return FittedBox(
      child: Card(
        elevation: _showShadow ? theme.cardTheme.elevation : 0,
        child: authForm,
      ),
    );
  }
}

// TODO Improvement: Modularize this in a recover_card.dart
class _RecoverCard extends StatefulWidget {
  _RecoverCard({
    Key? key,
    required this.userValidator,
    required this.onSwitchLogin,
    required this.userType,
  }) : super(key: key);

  final FormFieldValidator<String>? userValidator;
  final Function onSwitchLogin;
  final LoginUserType userType;

  @override
  _RecoverCardState createState() => _RecoverCardState();
}

class _RecoverCardState extends State<_RecoverCard>
    with SingleTickerProviderStateMixin {
  final GlobalKey<FormState> _formRecoverKey = GlobalKey();

  TextEditingController? _nameController;

  var _isSubmitting = false;

  AnimationController? _submitController;

  @override
  void initState() {
    super.initState();

    final auth = Provider.of<Auth>(context, listen: false);
    _nameController = TextEditingController(text: auth.email);

    _submitController = AnimationController(
      vsync: this,
      duration: Duration(milliseconds: 1000),
    );
  }

  @override
  void dispose() {
    _submitController!.dispose();
    super.dispose();
  }

  Future<bool> _submit() async {
    if (!_formRecoverKey.currentState!.validate()) {
      return false;
    }
    final auth = Provider.of<Auth>(context, listen: false);
    final messages = Provider.of<LoginMessages>(context, listen: false);

    _formRecoverKey.currentState!.save();
    await _submitController!.forward();
    setState(() => _isSubmitting = true);
    final error = await auth.onRecoverPassword!(auth.email);

    if (error != null) {
      showErrorToast(context, messages.flushbarTitleError, error);
      setState(() => _isSubmitting = false);
      await _submitController!.reverse();
      return false;
    } else {
      showSuccessToast(context, messages.flushbarTitleSuccess,
          messages.recoverPasswordSuccess);
      setState(() => _isSubmitting = false);
      await _submitController!.reverse();
      return true;
    }
  }

  // TODO Improvement: Common function to login_card.dart and recover_card.dart
  // Create a resource to import these function and avoid duplicated code
  String _getAutofillHints(LoginUserType userType) {
    switch (userType) {
      case LoginUserType.name:
        return AutofillHints.username;
      case LoginUserType.phone:
        return AutofillHints.telephoneNumber;
      case LoginUserType.email:
      default:
        return AutofillHints.email;
    }
  }

  // TODO Improvement: Common function to login_card.dart and recover_card.dart
  // Create a resource to import these function and avoid duplicated code
  TextInputType _getKeyboardType(LoginUserType userType) {
    switch (userType) {
      case LoginUserType.name:
        return TextInputType.name;
      case LoginUserType.phone:
        return TextInputType.number;
      case LoginUserType.email:
      default:
        return TextInputType.emailAddress;
    }
  }

  Widget _buildRecoverNameField(
      double width, LoginMessages messages, Auth auth) {
    return AnimatedTextFormField(
      controller: _nameController,
      width: width,
      labelText: messages.userHint,
      prefixIcon: Icon(FontAwesomeIcons.solidUserCircle),
      keyboardType: _getKeyboardType(widget.userType),
      autofillHints: [_getAutofillHints(widget.userType)],
      textInputAction: TextInputAction.done,
      onFieldSubmitted: (value) => _submit(),
      validator: widget.userValidator,
      onSaved: (value) => auth.email = value!,
    );
  }

  Widget _buildRecoverButton(ThemeData theme, LoginMessages messages) {
    return AnimatedButton(
      controller: _submitController,
      text: messages.recoverPasswordButton,
      onPressed: !_isSubmitting ? _submit : null,
    );
  }

  Widget _buildBackButton(ThemeData theme, LoginMessages messages) {
    return MaterialButton(
      onPressed: !_isSubmitting
          ? () {
              _formRecoverKey.currentState!.save();
              widget.onSwitchLogin();
            }
          : null,
      padding: EdgeInsets.symmetric(horizontal: 30.0, vertical: 4),
      materialTapTargetSize: MaterialTapTargetSize.shrinkWrap,
      textColor: theme.primaryColor,
      child: Text(messages.goBackButton),
    );
  }

  @override
  Widget build(BuildContext context) {
    final theme = Theme.of(context);
    final auth = Provider.of<Auth>(context, listen: false);
    final messages = Provider.of<LoginMessages>(context, listen: false);
    final deviceSize = MediaQuery.of(context).size;
    final cardWidth = min(deviceSize.width * 0.75, 360.0);
    const cardPadding = 16.0;
    final textFieldWidth = cardWidth - cardPadding * 2;

    return FittedBox(
      // width: cardWidth,
      child: Card(
        child: Container(
          padding: const EdgeInsets.only(
            left: cardPadding,
            top: cardPadding + 10.0,
            right: cardPadding,
            bottom: cardPadding,
          ),
          width: cardWidth,
          alignment: Alignment.center,
          child: Form(
            key: _formRecoverKey,
            child: Column(
              children: [
                Text(
                  messages.recoverPasswordIntro,
                  key: kRecoverPasswordIntroKey,
                  textAlign: TextAlign.center,
                  style: theme.textTheme.bodyText2,
                ),
                SizedBox(height: 20),
                _buildRecoverNameField(textFieldWidth, messages, auth),
                SizedBox(height: 20),
                Text(
                  messages.recoverPasswordDescription,
                  key: kRecoverPasswordDescriptionKey,
                  textAlign: TextAlign.center,
                  style: theme.textTheme.bodyText2,
                ),
                SizedBox(height: 26),
                _buildRecoverButton(theme, messages),
                _buildBackButton(theme, messages),
              ],
            ),
          ),
        ),
      ),
    );
  }
=======
>>>>>>> 1889824d
}<|MERGE_RESOLUTION|>--- conflicted
+++ resolved
@@ -349,723 +349,4 @@
       },
     );
   }
-<<<<<<< HEAD
-}
-
-// TODO Improvement: Modularize this in a login_card.dart
-class _LoginCard extends StatefulWidget {
-  _LoginCard(
-      {Key? key,
-      this.loadingController,
-      required this.userValidator,
-      required this.passwordValidator,
-      required this.onSwitchRecoveryPassword,
-      required this.userType,
-      this.onSwitchAuth,
-      this.onSubmitCompleted,
-      this.hideForgotPasswordButton = false,
-      this.hideSignUpButton = false,
-      this.loginAfterSignUp = true,
-      this.hideProvidersTitle = false})
-      : super(key: key);
-
-  final AnimationController? loadingController;
-  final FormFieldValidator<String>? userValidator;
-  final FormFieldValidator<String>? passwordValidator;
-  final Function onSwitchRecoveryPassword;
-  final Function? onSwitchAuth;
-  final Function? onSubmitCompleted;
-  final bool hideForgotPasswordButton;
-  final bool hideSignUpButton;
-  final bool loginAfterSignUp;
-  final bool hideProvidersTitle;
-  final LoginUserType userType;
-
-  @override
-  _LoginCardState createState() => _LoginCardState();
-}
-
-class _LoginCardState extends State<_LoginCard> with TickerProviderStateMixin {
-  final GlobalKey<FormState> _formKey = GlobalKey();
-
-  final _passwordFocusNode = FocusNode();
-  final _confirmPasswordFocusNode = FocusNode();
-
-  TextEditingController? _nameController;
-  TextEditingController? _passController;
-  TextEditingController? _confirmPassController;
-
-  var _isLoading = false;
-  var _isSubmitting = false;
-  var _showShadow = true;
-
-  /// switch between login and signup
-  late AnimationController _loadingController;
-  late AnimationController _switchAuthController;
-  late AnimationController _postSwitchAuthController;
-  late AnimationController _submitController;
-
-  ///list of AnimationController each one responsible for a authentication provider icon
-  List<AnimationController> _providerControllerList = <AnimationController>[];
-
-  Interval? _nameTextFieldLoadingAnimationInterval;
-  Interval? _passTextFieldLoadingAnimationInterval;
-  Interval? _textButtonLoadingAnimationInterval;
-  late Animation<double> _buttonScaleAnimation;
-
-  bool get buttonEnabled => !_isLoading && !_isSubmitting;
-
-  @override
-  void initState() {
-    super.initState();
-
-    final auth = Provider.of<Auth>(context, listen: false);
-    _nameController = TextEditingController(text: auth.email);
-    _passController = TextEditingController(text: auth.password);
-    _confirmPassController = TextEditingController(text: auth.confirmPassword);
-
-    _loadingController = widget.loadingController ??
-        (AnimationController(
-          vsync: this,
-          duration: Duration(milliseconds: 1150),
-          reverseDuration: Duration(milliseconds: 300),
-        )..value = 1.0);
-
-    _loadingController.addStatusListener(handleLoadingAnimationStatus);
-
-    _switchAuthController = AnimationController(
-      vsync: this,
-      duration: Duration(milliseconds: 800),
-    );
-    _postSwitchAuthController = AnimationController(
-      vsync: this,
-      duration: Duration(milliseconds: 150),
-    );
-    _submitController = AnimationController(
-      vsync: this,
-      duration: Duration(milliseconds: 1000),
-    );
-    _providerControllerList = auth.loginProviders
-        .map(
-          (e) => AnimationController(
-            vsync: this,
-            duration: Duration(milliseconds: 1000),
-          ),
-        )
-        .toList();
-
-    _nameTextFieldLoadingAnimationInterval = const Interval(0, .85);
-    _passTextFieldLoadingAnimationInterval = const Interval(.15, 1.0);
-    _textButtonLoadingAnimationInterval =
-        const Interval(.6, 1.0, curve: Curves.easeOut);
-    _buttonScaleAnimation =
-        Tween<double>(begin: 0.0, end: 1.0).animate(CurvedAnimation(
-      parent: _loadingController,
-      curve: Interval(.4, 1.0, curve: Curves.easeOutBack),
-    ));
-  }
-
-  void handleLoadingAnimationStatus(AnimationStatus status) {
-    if (status == AnimationStatus.forward) {
-      setState(() => _isLoading = true);
-    }
-    if (status == AnimationStatus.completed) {
-      setState(() => _isLoading = false);
-    }
-  }
-
-  @override
-  void dispose() {
-    _loadingController.removeStatusListener(handleLoadingAnimationStatus);
-    _passwordFocusNode.dispose();
-    _confirmPasswordFocusNode.dispose();
-
-    _switchAuthController.dispose();
-    _postSwitchAuthController.dispose();
-    _submitController.dispose();
-
-    _providerControllerList.forEach((controller) {
-      controller.dispose();
-    });
-    super.dispose();
-  }
-
-  void _switchAuthMode() {
-    final auth = Provider.of<Auth>(context, listen: false);
-    final newAuthMode = auth.switchAuth();
-
-    if (newAuthMode == AuthMode.Signup) {
-      _switchAuthController.forward();
-    } else {
-      _switchAuthController.reverse();
-    }
-  }
-
-  Future<bool> _submit() async {
-    // a hack to force unfocus the soft keyboard. If not, after change-route
-    // animation completes, it will trigger rebuilding this widget and show all
-    // textfields and buttons again before going to new route
-    FocusScope.of(context).requestFocus(FocusNode());
-
-    final messages = Provider.of<LoginMessages>(context, listen: false);
-
-    if (!_formKey.currentState!.validate()) {
-      return false;
-    }
-
-    _formKey.currentState!.save();
-    await _submitController.forward();
-    setState(() => _isSubmitting = true);
-    final auth = Provider.of<Auth>(context, listen: false);
-    String? error;
-
-    if (auth.isLogin) {
-      error = await auth.onLogin!(LoginData(
-        name: auth.email,
-        password: auth.password,
-      ));
-    } else {
-      error = await auth.onSignup!(LoginData(
-        name: auth.email,
-        password: auth.password,
-      ));
-    }
-
-    // workaround to run after _cardSizeAnimation in parent finished
-    // need a cleaner way but currently it works so..
-    Future.delayed(const Duration(milliseconds: 270), () {
-      setState(() => _showShadow = false);
-    });
-
-    await _submitController.reverse();
-
-    if (!DartHelper.isNullOrEmpty(error)) {
-      showErrorToast(context, messages.flushbarTitleError, error!);
-      Future.delayed(const Duration(milliseconds: 271), () {
-        setState(() => _showShadow = true);
-      });
-      setState(() => _isSubmitting = false);
-      return false;
-    }
-
-    if (auth.isSignup && !widget.loginAfterSignUp) {
-      showSuccessToast(
-          context, messages.flushbarTitleSuccess, messages.signUpSuccess);
-      _switchAuthMode();
-      setState(() => _isSubmitting = false);
-      return false;
-    }
-
-    widget.onSubmitCompleted!();
-
-    return true;
-  }
-
-  Future<bool> _loginProviderSubmit(
-      {required AnimationController control,
-      required ProviderAuthCallback callback}) async {
-    await control.forward();
-
-    String? error;
-
-    error = await callback();
-
-    // workaround to run after _cardSizeAnimation in parent finished
-    // need a cleaner way but currently it works so..
-    Future.delayed(const Duration(milliseconds: 270), () {
-      setState(() => _showShadow = false);
-    });
-
-    await control.reverse();
-
-    final messages = Provider.of<LoginMessages>(context, listen: false);
-
-    if (!DartHelper.isNullOrEmpty(error)) {
-      showErrorToast(context, messages.flushbarTitleError, error!);
-      Future.delayed(const Duration(milliseconds: 271), () {
-        setState(() => _showShadow = true);
-      });
-      return false;
-    }
-
-    widget.onSubmitCompleted!();
-
-    return true;
-  }
-
-  // TODO Improvement: Common function to login_card.dart and recover_card.dart
-  // Create a resource to import these function and avoid duplicated code
-  String _getAutofillHints(LoginUserType userType) {
-    switch (userType) {
-      case LoginUserType.name:
-        return AutofillHints.username;
-      case LoginUserType.phone:
-        return AutofillHints.telephoneNumber;
-      case LoginUserType.email:
-      default:
-        return AutofillHints.email;
-    }
-  }
-
-  // TODO Improvement: Common function to login_card.dart and recover_card.dart
-  // Create a resource to import these function and avoid duplicated code
-  TextInputType _getKeyboardType(LoginUserType userType) {
-    switch (userType) {
-      case LoginUserType.name:
-        return TextInputType.name;
-      case LoginUserType.phone:
-        return TextInputType.number;
-      case LoginUserType.email:
-      default:
-        return TextInputType.emailAddress;
-    }
-  }
-
-  Widget _buildUserField(
-    double width,
-    LoginMessages messages,
-    Auth auth,
-  ) {
-    return AnimatedTextFormField(
-      controller: _nameController,
-      width: width,
-      loadingController: _loadingController,
-      interval: _nameTextFieldLoadingAnimationInterval,
-      labelText: messages.userHint,
-      autofillHints: [_getAutofillHints(widget.userType)],
-      prefixIcon: Icon(FontAwesomeIcons.solidUserCircle),
-      keyboardType: _getKeyboardType(widget.userType),
-      textInputAction: TextInputAction.next,
-      onFieldSubmitted: (value) {
-        FocusScope.of(context).requestFocus(_passwordFocusNode);
-      },
-      validator: widget.userValidator,
-      onSaved: (value) => auth.email = value!,
-    );
-  }
-
-  Widget _buildPasswordField(double width, LoginMessages messages, Auth auth) {
-    return AnimatedPasswordTextFormField(
-      animatedWidth: width,
-      loadingController: _loadingController,
-      interval: _passTextFieldLoadingAnimationInterval,
-      labelText: messages.passwordHint,
-      autofillHints:
-          auth.isLogin ? [AutofillHints.password] : [AutofillHints.newPassword],
-      controller: _passController,
-      textInputAction:
-          auth.isLogin ? TextInputAction.done : TextInputAction.next,
-      focusNode: _passwordFocusNode,
-      onFieldSubmitted: (value) {
-        if (auth.isLogin) {
-          _submit();
-        } else {
-          // SignUp
-          FocusScope.of(context).requestFocus(_confirmPasswordFocusNode);
-        }
-      },
-      validator: widget.passwordValidator,
-      onSaved: (value) => auth.password = value!,
-    );
-  }
-
-  Widget _buildConfirmPasswordField(
-      double width, LoginMessages messages, Auth auth) {
-    return AnimatedPasswordTextFormField(
-      animatedWidth: width,
-      enabled: auth.isSignup,
-      loadingController: _loadingController,
-      inertiaController: _postSwitchAuthController,
-      inertiaDirection: TextFieldInertiaDirection.right,
-      labelText: messages.confirmPasswordHint,
-      controller: _confirmPassController,
-      textInputAction: TextInputAction.done,
-      focusNode: _confirmPasswordFocusNode,
-      onFieldSubmitted: (value) => _submit(),
-      validator: auth.isSignup
-          ? (value) {
-              if (value != _passController!.text) {
-                return messages.confirmPasswordError;
-              }
-              return null;
-            }
-          : (value) => null,
-      onSaved: (value) => auth.confirmPassword = value!,
-    );
-  }
-
-  Widget _buildForgotPassword(ThemeData theme, LoginMessages messages) {
-    return FadeIn(
-      controller: _loadingController,
-      fadeDirection: FadeDirection.bottomToTop,
-      offset: .5,
-      curve: _textButtonLoadingAnimationInterval,
-      child: TextButton(
-        onPressed: buttonEnabled
-            ? () {
-                // save state to populate email field on recovery card
-                _formKey.currentState!.save();
-                widget.onSwitchRecoveryPassword();
-              }
-            : null,
-        child: Text(
-          messages.forgotPasswordButton,
-          style: theme.textTheme.bodyText2,
-          textAlign: TextAlign.left,
-        ),
-      ),
-    );
-  }
-
-  Widget _buildSubmitButton(
-      ThemeData theme, LoginMessages messages, Auth auth) {
-    return ScaleTransition(
-      scale: _buttonScaleAnimation,
-      child: AnimatedButton(
-        controller: _submitController,
-        text: auth.isLogin ? messages.loginButton : messages.signupButton,
-        onPressed: _submit,
-      ),
-    );
-  }
-
-  Widget _buildSwitchAuthButton(ThemeData theme, LoginMessages messages,
-      Auth auth, LoginTheme loginTheme) {
-    return FadeIn(
-      controller: _loadingController,
-      offset: .5,
-      curve: _textButtonLoadingAnimationInterval,
-      fadeDirection: FadeDirection.topToBottom,
-      child: MaterialButton(
-        disabledTextColor: theme.primaryColor,
-        onPressed: buttonEnabled ? _switchAuthMode : null,
-        padding: loginTheme.authButtonPadding ??
-            EdgeInsets.symmetric(horizontal: 30.0, vertical: 8.0),
-        materialTapTargetSize: MaterialTapTargetSize.shrinkWrap,
-        textColor: theme.primaryColor,
-        child: AnimatedText(
-          text: auth.isSignup ? messages.loginButton : messages.signupButton,
-          textRotation: AnimatedTextRotation.down,
-        ),
-      ),
-    );
-  }
-
-  Widget _buildProvidersLogInButton(ThemeData theme, LoginMessages messages,
-      Auth auth, LoginTheme loginTheme) {
-    return Row(
-      mainAxisAlignment: MainAxisAlignment.center,
-      children: auth.loginProviders.map((loginProvider) {
-        var index = auth.loginProviders.indexOf(loginProvider);
-        return Padding(
-          padding: loginTheme.providerButtonPadding ??
-              const EdgeInsets.symmetric(horizontal: 6.0, vertical: 0.0),
-          child: ScaleTransition(
-            scale: _buttonScaleAnimation,
-            child: Column(
-              children: [
-                AnimatedIconButton(
-                  icon: loginProvider.icon,
-                  controller: _providerControllerList[index],
-                  tooltip: '',
-                  onPressed: () => _loginProviderSubmit(
-                    control: _providerControllerList[index],
-                    callback: () {
-                      return loginProvider.callback();
-                    },
-                  ),
-                ),
-                Text(loginProvider.label)
-              ],
-            ),
-          ),
-        );
-      }).toList(),
-    );
-  }
-
-  @override
-  Widget build(BuildContext context) {
-    final auth = Provider.of<Auth>(context, listen: true);
-    final isLogin = auth.isLogin;
-    final messages = Provider.of<LoginMessages>(context, listen: false);
-    final loginTheme = Provider.of<LoginTheme>(context, listen: false);
-    final theme = Theme.of(context);
-    final deviceSize = MediaQuery.of(context).size;
-    final cardWidth = min(deviceSize.width * 0.75, 360.0);
-    const cardPadding = 16.0;
-    final textFieldWidth = cardWidth - cardPadding * 2;
-    final authForm = Form(
-      key: _formKey,
-      child: Column(
-        children: [
-          Container(
-            padding: EdgeInsets.only(
-              left: cardPadding,
-              right: cardPadding,
-              top: cardPadding + 10,
-            ),
-            width: cardWidth,
-            child: Column(
-              crossAxisAlignment: CrossAxisAlignment.start,
-              children: <Widget>[
-                _buildUserField(textFieldWidth, messages, auth),
-                SizedBox(height: 20),
-                _buildPasswordField(textFieldWidth, messages, auth),
-                SizedBox(height: 10),
-              ],
-            ),
-          ),
-          ExpandableContainer(
-            backgroundColor: theme.accentColor,
-            controller: _switchAuthController,
-            initialState: isLogin
-                ? ExpandableContainerState.shrunk
-                : ExpandableContainerState.expanded,
-            alignment: Alignment.topLeft,
-            color: theme.cardTheme.color,
-            width: cardWidth,
-            padding: EdgeInsets.symmetric(
-              horizontal: cardPadding,
-              vertical: 10,
-            ),
-            onExpandCompleted: () => _postSwitchAuthController.forward(),
-            child: _buildConfirmPasswordField(textFieldWidth, messages, auth),
-          ),
-          Container(
-            padding: Paddings.fromRBL(cardPadding),
-            width: cardWidth,
-            child: Column(
-              children: <Widget>[
-                !widget.hideForgotPasswordButton
-                    ? _buildForgotPassword(theme, messages)
-                    : SizedBox.fromSize(
-                        size: Size.fromHeight(16),
-                      ),
-                _buildSubmitButton(theme, messages, auth),
-                !widget.hideSignUpButton
-                    ? _buildSwitchAuthButton(theme, messages, auth, loginTheme)
-                    : SizedBox.fromSize(
-                        size: Size.fromHeight(10),
-                      ),
-                // TODO: Fix animation size when ending. See #184
-                // auth.loginProviders.isNotEmpty && !widget.hideProvidersTitle
-                //     ? Row(children: <Widget>[
-                //         Expanded(child: Divider()),
-                //         Padding(
-                //           padding: const EdgeInsets.all(8.0),
-                //           child: Text(messages.providersTitle),
-                //         ),
-                //         Expanded(child: Divider()),
-                //       ])
-                //     : Container(),
-                _buildProvidersLogInButton(theme, messages, auth, loginTheme),
-              ],
-            ),
-          ),
-        ],
-      ),
-    );
-
-    return FittedBox(
-      child: Card(
-        elevation: _showShadow ? theme.cardTheme.elevation : 0,
-        child: authForm,
-      ),
-    );
-  }
-}
-
-// TODO Improvement: Modularize this in a recover_card.dart
-class _RecoverCard extends StatefulWidget {
-  _RecoverCard({
-    Key? key,
-    required this.userValidator,
-    required this.onSwitchLogin,
-    required this.userType,
-  }) : super(key: key);
-
-  final FormFieldValidator<String>? userValidator;
-  final Function onSwitchLogin;
-  final LoginUserType userType;
-
-  @override
-  _RecoverCardState createState() => _RecoverCardState();
-}
-
-class _RecoverCardState extends State<_RecoverCard>
-    with SingleTickerProviderStateMixin {
-  final GlobalKey<FormState> _formRecoverKey = GlobalKey();
-
-  TextEditingController? _nameController;
-
-  var _isSubmitting = false;
-
-  AnimationController? _submitController;
-
-  @override
-  void initState() {
-    super.initState();
-
-    final auth = Provider.of<Auth>(context, listen: false);
-    _nameController = TextEditingController(text: auth.email);
-
-    _submitController = AnimationController(
-      vsync: this,
-      duration: Duration(milliseconds: 1000),
-    );
-  }
-
-  @override
-  void dispose() {
-    _submitController!.dispose();
-    super.dispose();
-  }
-
-  Future<bool> _submit() async {
-    if (!_formRecoverKey.currentState!.validate()) {
-      return false;
-    }
-    final auth = Provider.of<Auth>(context, listen: false);
-    final messages = Provider.of<LoginMessages>(context, listen: false);
-
-    _formRecoverKey.currentState!.save();
-    await _submitController!.forward();
-    setState(() => _isSubmitting = true);
-    final error = await auth.onRecoverPassword!(auth.email);
-
-    if (error != null) {
-      showErrorToast(context, messages.flushbarTitleError, error);
-      setState(() => _isSubmitting = false);
-      await _submitController!.reverse();
-      return false;
-    } else {
-      showSuccessToast(context, messages.flushbarTitleSuccess,
-          messages.recoverPasswordSuccess);
-      setState(() => _isSubmitting = false);
-      await _submitController!.reverse();
-      return true;
-    }
-  }
-
-  // TODO Improvement: Common function to login_card.dart and recover_card.dart
-  // Create a resource to import these function and avoid duplicated code
-  String _getAutofillHints(LoginUserType userType) {
-    switch (userType) {
-      case LoginUserType.name:
-        return AutofillHints.username;
-      case LoginUserType.phone:
-        return AutofillHints.telephoneNumber;
-      case LoginUserType.email:
-      default:
-        return AutofillHints.email;
-    }
-  }
-
-  // TODO Improvement: Common function to login_card.dart and recover_card.dart
-  // Create a resource to import these function and avoid duplicated code
-  TextInputType _getKeyboardType(LoginUserType userType) {
-    switch (userType) {
-      case LoginUserType.name:
-        return TextInputType.name;
-      case LoginUserType.phone:
-        return TextInputType.number;
-      case LoginUserType.email:
-      default:
-        return TextInputType.emailAddress;
-    }
-  }
-
-  Widget _buildRecoverNameField(
-      double width, LoginMessages messages, Auth auth) {
-    return AnimatedTextFormField(
-      controller: _nameController,
-      width: width,
-      labelText: messages.userHint,
-      prefixIcon: Icon(FontAwesomeIcons.solidUserCircle),
-      keyboardType: _getKeyboardType(widget.userType),
-      autofillHints: [_getAutofillHints(widget.userType)],
-      textInputAction: TextInputAction.done,
-      onFieldSubmitted: (value) => _submit(),
-      validator: widget.userValidator,
-      onSaved: (value) => auth.email = value!,
-    );
-  }
-
-  Widget _buildRecoverButton(ThemeData theme, LoginMessages messages) {
-    return AnimatedButton(
-      controller: _submitController,
-      text: messages.recoverPasswordButton,
-      onPressed: !_isSubmitting ? _submit : null,
-    );
-  }
-
-  Widget _buildBackButton(ThemeData theme, LoginMessages messages) {
-    return MaterialButton(
-      onPressed: !_isSubmitting
-          ? () {
-              _formRecoverKey.currentState!.save();
-              widget.onSwitchLogin();
-            }
-          : null,
-      padding: EdgeInsets.symmetric(horizontal: 30.0, vertical: 4),
-      materialTapTargetSize: MaterialTapTargetSize.shrinkWrap,
-      textColor: theme.primaryColor,
-      child: Text(messages.goBackButton),
-    );
-  }
-
-  @override
-  Widget build(BuildContext context) {
-    final theme = Theme.of(context);
-    final auth = Provider.of<Auth>(context, listen: false);
-    final messages = Provider.of<LoginMessages>(context, listen: false);
-    final deviceSize = MediaQuery.of(context).size;
-    final cardWidth = min(deviceSize.width * 0.75, 360.0);
-    const cardPadding = 16.0;
-    final textFieldWidth = cardWidth - cardPadding * 2;
-
-    return FittedBox(
-      // width: cardWidth,
-      child: Card(
-        child: Container(
-          padding: const EdgeInsets.only(
-            left: cardPadding,
-            top: cardPadding + 10.0,
-            right: cardPadding,
-            bottom: cardPadding,
-          ),
-          width: cardWidth,
-          alignment: Alignment.center,
-          child: Form(
-            key: _formRecoverKey,
-            child: Column(
-              children: [
-                Text(
-                  messages.recoverPasswordIntro,
-                  key: kRecoverPasswordIntroKey,
-                  textAlign: TextAlign.center,
-                  style: theme.textTheme.bodyText2,
-                ),
-                SizedBox(height: 20),
-                _buildRecoverNameField(textFieldWidth, messages, auth),
-                SizedBox(height: 20),
-                Text(
-                  messages.recoverPasswordDescription,
-                  key: kRecoverPasswordDescriptionKey,
-                  textAlign: TextAlign.center,
-                  style: theme.textTheme.bodyText2,
-                ),
-                SizedBox(height: 26),
-                _buildRecoverButton(theme, messages),
-                _buildBackButton(theme, messages),
-              ],
-            ),
-          ),
-        ),
-      ),
-    );
-  }
-=======
->>>>>>> 1889824d
 }