--- conflicted
+++ resolved
@@ -1,7 +1,6 @@
 part of auth_card;
 
 class _LoginCard extends StatefulWidget {
-<<<<<<< HEAD
   _LoginCard({
     Key? key,
     this.loadingController,
@@ -19,23 +18,6 @@
     this.loginAfterSignUp = true,
     this.hideProvidersTitle = false,
   }) : super(key: key);
-=======
-  _LoginCard(
-      {Key? key,
-      this.loadingController,
-      required this.userValidator,
-      required this.passwordValidator,
-      required this.onSwitchRecoveryPassword,
-      required this.userType,
-      this.onSwitchAuth,
-      this.onSubmitCompleted,
-      this.hideForgotPasswordButton = false,
-      this.hideSignUpButton = false,
-      this.loginAfterSignUp = true,
-      this.hideProvidersTitle = false,
-      this.termsOfService = const <TermOfService>[]})
-      : super(key: key);
->>>>>>> a662e156
 
   final AnimationController? loadingController;
   final FormFieldValidator<String>? userValidator;
@@ -50,11 +32,7 @@
   final bool loginAfterSignUp;
   final bool hideProvidersTitle;
   final LoginUserType userType;
-<<<<<<< HEAD
   final bool requireAdditionalSignUpFields;
-=======
-  final List<TermOfService> termsOfService;
->>>>>>> a662e156
 
   @override
   _LoginCardState createState() => _LoginCardState();
@@ -79,8 +57,6 @@
   late AnimationController _switchAuthController;
   late AnimationController _postSwitchAuthController;
   late AnimationController _submitController;
-
-  late List<bool> _termsOfServiceCheck = [];
 
   ///list of AnimationController each one responsible for a authentication provider icon
   List<AnimationController> _providerControllerList = <AnimationController>[];
@@ -140,10 +116,6 @@
       parent: _loadingController,
       curve: Interval(.4, 1.0, curve: Curves.easeOutBack),
     ));
-    if (widget.termsOfService.isNotEmpty) {
-      _termsOfServiceCheck =
-          widget.termsOfService.map((e) => e.initialValue).toList();
-    }
   }
 
   void handleLoadingAnimationStatus(AnimationStatus status) {
@@ -208,22 +180,12 @@
         password: auth.password,
       ));
     } else {
-<<<<<<< HEAD
       if (!widget.requireAdditionalSignUpFields) {
         error = await auth.onSignup!(SignupData.fromSignupForm(
-          name: auth.email,
-          password: auth.password,
-        ));
+            name: auth.email,
+            password: auth.password,
+            termsOfService: auth.getTermsOfServiceResults()));
       }
-=======
-      error = await auth.onSignup!(LoginData(
-          name: auth.email,
-          password: auth.password,
-          termsOfService: List.generate(
-              _termsOfServiceCheck.length,
-              (index) => TermOfServiceResult(
-                  widget.termsOfService[index], _termsOfServiceCheck[index]))));
->>>>>>> a662e156
     }
 
     // workaround to run after _cardSizeAnimation in parent finished
@@ -555,17 +517,12 @@
             width: cardWidth,
             child: Column(
               children: <Widget>[
-                if (auth.isSignup && widget.termsOfService.isNotEmpty)
-                  ...List.generate(
-                      widget.termsOfService.length,
-                      (index) => TermCheck(
-                            onChanged: (value) {
-                              setState(() {
-                                _termsOfServiceCheck[index] = value!;
-                              });
-                            },
-                            termOfService: widget.termsOfService[index],
-                          )),
+                if (auth.isSignup && auth.termsOfService.isNotEmpty)
+                  ...auth.termsOfService
+                      .map((e) => TermCheck(
+                            termOfService: e,
+                          ))
+                      .toList(),
                 !widget.hideForgotPasswordButton
                     ? _buildForgotPassword(theme, messages)
                     : SizedBox.fromSize(
@@ -577,9 +534,9 @@
                     : SizedBox.fromSize(
                         size: Size.fromHeight(10),
                       ),
-                if (auth.loginProviders.isNotEmpty &&
-                    !widget.hideProvidersTitle)
-                  _buildProvidersTitle(messages),
+                auth.loginProviders.isNotEmpty && !widget.hideProvidersTitle
+                    ? _buildProvidersTitle(messages)
+                    : Container(),
                 _buildProvidersLogInButton(theme, messages, auth, loginTheme),
               ],
             ),
