import 'dart:math';

import 'package:flutter/material.dart';
import 'package:font_awesome_flutter/font_awesome_flutter.dart';
import 'package:provider/provider.dart';
import 'package:transformer_page_view/transformer_page_view.dart';

import '../constants.dart';
<<<<<<< HEAD
import '../dart_helper.dart';
import '../matrix.dart';
import '../models/login_data.dart';
import '../paddings.dart';
import '../providers/auth.dart';
import '../providers/login_messages.dart';
import '../widget_helper.dart';
=======
import '../paddings.dart';
>>>>>>> d0008a46
import 'animated_button.dart';
import 'animated_text.dart';
import 'animated_text_form_field.dart';
import 'custom_page_transformer.dart';
import 'expandable_container.dart';
import 'fade_in.dart';
<<<<<<< HEAD
=======
import 'animated_text_form_field.dart';
import '../providers/auth.dart';
import '../providers/login_messages.dart';
import '../models/login_data.dart';
import '../dart_helper.dart';
import '../matrix.dart';
import '../widget_helper.dart';
>>>>>>> d0008a46

class AuthCard extends StatefulWidget {
  AuthCard({
    Key key,
    this.padding = const EdgeInsets.all(0),
    this.loadingController,
    this.emailValidator,
    this.passwordValidator,
    this.onSubmit,
    this.onSubmitCompleted,
    this.hideForgotPasswordButton = false,
    this.hideSignUpButton = false,
  }) : super(key: key);

  final EdgeInsets padding;
  final AnimationController loadingController;
  final FormFieldValidator<String> emailValidator;
  final FormFieldValidator<String> passwordValidator;
  final Function onSubmit;
  final Function onSubmitCompleted;
  final bool hideForgotPasswordButton;
  final bool hideSignUpButton;

  @override
  AuthCardState createState() => AuthCardState();
}

class AuthCardState extends State<AuthCard> with TickerProviderStateMixin {
  final GlobalKey _cardKey = GlobalKey();

  var _isLoadingFirstTime = true;
  var _pageIndex = 0;
  static const cardSizeScaleEnd = .2;

  TransformerPageController _pageController;
  AnimationController _formLoadingController;
  AnimationController _routeTransitionController;
  Animation<double> _flipAnimation;
  Animation<double> _cardSizeAnimation;
  Animation<double> _cardSize2AnimationX;
  Animation<double> _cardSize2AnimationY;
  Animation<double> _cardRotationAnimation;
  Animation<double> _cardOverlayHeightFactorAnimation;
  Animation<double> _cardOverlaySizeAndOpacityAnimation;

  @override
  void initState() {
    super.initState();

    _pageController = TransformerPageController();

    widget.loadingController.addStatusListener((status) {
      if (status == AnimationStatus.completed) {
        _isLoadingFirstTime = false;
        _formLoadingController.forward();
      }
    });

    _flipAnimation = Tween<double>(begin: pi / 2, end: 0).animate(
      CurvedAnimation(
        parent: widget.loadingController,
        curve: Curves.easeOutBack,
        reverseCurve: Curves.easeIn,
      ),
    );

    _formLoadingController = AnimationController(
      vsync: this,
      duration: Duration(milliseconds: 1150),
      reverseDuration: Duration(milliseconds: 300),
    );

    _routeTransitionController = AnimationController(
      vsync: this,
      duration: Duration(milliseconds: 1100),
    );

    _cardSizeAnimation = Tween<double>(begin: 1.0, end: cardSizeScaleEnd)
        .animate(CurvedAnimation(
      parent: _routeTransitionController,
      curve: Interval(0, .27272727 /* ~300ms */, curve: Curves.easeInOutCirc),
    ));
    // replace 0 with minPositive to pass the test
    // https://github.com/flutter/flutter/issues/42527#issuecomment-575131275
    _cardOverlayHeightFactorAnimation =
        Tween<double>(begin: double.minPositive, end: 1.0)
            .animate(CurvedAnimation(
      parent: _routeTransitionController,
      curve: Interval(.27272727, .5 /* ~250ms */, curve: Curves.linear),
    ));
    _cardOverlaySizeAndOpacityAnimation =
        Tween<double>(begin: 1.0, end: 0).animate(CurvedAnimation(
      parent: _routeTransitionController,
      curve: Interval(.5, .72727272 /* ~250ms */, curve: Curves.linear),
    ));
    _cardSize2AnimationX =
        Tween<double>(begin: 1, end: 1).animate(_routeTransitionController);
    _cardSize2AnimationY =
        Tween<double>(begin: 1, end: 1).animate(_routeTransitionController);
    _cardRotationAnimation =
        Tween<double>(begin: 0, end: pi / 2).animate(CurvedAnimation(
      parent: _routeTransitionController,
      curve: Interval(.72727272, 1 /* ~300ms */, curve: Curves.easeInOutCubic),
    ));
  }

  @override
  void dispose() {
    _formLoadingController.dispose();
    _pageController.dispose();
    _routeTransitionController.dispose();
    super.dispose();
  }

  void _switchRecovery(bool recovery) {
    final auth = Provider.of<Auth>(context, listen: false);

    auth.isRecover = recovery;
    if (recovery) {
      _pageController.nextPage(
        duration: Duration(milliseconds: 500),
        curve: Curves.ease,
      );
      _pageIndex = 1;
    } else {
      _pageController.previousPage(
        duration: Duration(milliseconds: 500),
        curve: Curves.ease,
      );
      _pageIndex = 0;
    }
  }

  Future<void> runLoadingAnimation() {
    if (widget.loadingController.isDismissed) {
      return widget.loadingController.forward().then((_) {
        if (!_isLoadingFirstTime) {
          _formLoadingController.forward();
        }
      });
    } else if (widget.loadingController.isCompleted) {
      return _formLoadingController
          .reverse()
          .then((_) => widget.loadingController.reverse());
    }
    return null;
  }

  Future<void> _forwardChangeRouteAnimation() {
    final isLogin = Provider.of<Auth>(context, listen: false).isLogin;
    final deviceSize = MediaQuery.of(context).size;
    final cardSize = getWidgetSize(_cardKey);
    // add .25 to make sure the scaling will cover the whole screen
    final widthRatio =
        deviceSize.width / cardSize.height + (isLogin ? .25 : .65);
    final heightRatio = deviceSize.height / cardSize.width + .25;

    _cardSize2AnimationX =
        Tween<double>(begin: 1.0, end: heightRatio / cardSizeScaleEnd)
            .animate(CurvedAnimation(
      parent: _routeTransitionController,
      curve: Interval(.72727272, 1, curve: Curves.easeInOutCubic),
    ));
    _cardSize2AnimationY =
        Tween<double>(begin: 1.0, end: widthRatio / cardSizeScaleEnd)
            .animate(CurvedAnimation(
      parent: _routeTransitionController,
      curve: Interval(.72727272, 1, curve: Curves.easeInOutCubic),
    ));

    widget?.onSubmit();

    return _formLoadingController
        .reverse()
        .then((_) => _routeTransitionController.forward());
  }

  void _reverseChangeRouteAnimation() {
    _routeTransitionController
        .reverse()
        .then((_) => _formLoadingController.forward());
  }

  void runChangeRouteAnimation() {
    if (_routeTransitionController.isCompleted) {
      _reverseChangeRouteAnimation();
    } else if (_routeTransitionController.isDismissed) {
      _forwardChangeRouteAnimation();
    }
  }

  void runChangePageAnimation() {
    final auth = Provider.of<Auth>(context, listen: false);
    _switchRecovery(!auth.isRecover);
  }

  Widget _buildLoadingAnimator({Widget child, ThemeData theme}) {
    Widget card;
    Widget overlay;

    // loading at startup
    card = AnimatedBuilder(
      animation: _flipAnimation,
      builder: (context, child) => Transform(
        transform: Matrix.perspective()..rotateX(_flipAnimation.value),
        alignment: Alignment.center,
        child: child,
      ),
      child: child,
    );

    // change-route transition
    overlay = Padding(
      padding: theme.cardTheme.margin,
      child: AnimatedBuilder(
        animation: _cardOverlayHeightFactorAnimation,
        builder: (context, child) => ClipPath.shape(
          shape: theme.cardTheme.shape,
          child: FractionallySizedBox(
            heightFactor: _cardOverlayHeightFactorAnimation.value,
            alignment: Alignment.topCenter,
            child: child,
          ),
        ),
        child: DecoratedBox(
          decoration: BoxDecoration(color: theme.accentColor),
        ),
      ),
    );

    overlay = ScaleTransition(
      scale: _cardOverlaySizeAndOpacityAnimation,
      child: FadeTransition(
        opacity: _cardOverlaySizeAndOpacityAnimation,
        child: overlay,
      ),
    );

    return Stack(
      children: <Widget>[
        card,
        Positioned.fill(child: overlay),
      ],
    );
  }

  @override
  Widget build(BuildContext context) {
    final theme = Theme.of(context);
    final deviceSize = MediaQuery.of(context).size;
    Widget current = Container(
      height: deviceSize.height,
      width: deviceSize.width,
      padding: widget.padding,
      child: TransformerPageView(
        physics: NeverScrollableScrollPhysics(),
        pageController: _pageController,
        itemCount: 2,

        /// Need to keep track of page index because soft keyboard will
        /// make page view rebuilt
        index: _pageIndex,
        transformer: CustomPageTransformer(),
        itemBuilder: (BuildContext context, int index) {
          final child = (index == 0)
              ? _buildLoadingAnimator(
                  theme: theme,
                  child: _LoginCard(
                    key: _cardKey,
                    loadingController: _isLoadingFirstTime
                        ? _formLoadingController
                        : (_formLoadingController..value = 1.0),
                    emailValidator: widget.emailValidator,
                    passwordValidator: widget.passwordValidator,
                    onSwitchRecoveryPassword: () => _switchRecovery(true),
                    onSubmitCompleted: () {
                      _forwardChangeRouteAnimation().then((_) {
                        widget?.onSubmitCompleted();
                      });
                    },
                    hideSignUpButton: widget.hideSignUpButton,
                    hideForgotPasswordButton: widget.hideForgotPasswordButton,
                  ),
                )
              : _RecoverCard(
                  emailValidator: widget.emailValidator,
                  onSwitchLogin: () => _switchRecovery(false),
                );

          return Align(
            alignment: Alignment.topCenter,
            child: child,
          );
        },
      ),
    );

    return AnimatedBuilder(
      animation: _cardSize2AnimationX,
      builder: (context, snapshot) {
        return Transform(
          alignment: Alignment.center,
          transform: Matrix4.identity()
            ..rotateZ(_cardRotationAnimation.value)
            ..scale(_cardSizeAnimation.value, _cardSizeAnimation.value)
            ..scale(_cardSize2AnimationX.value, _cardSize2AnimationY.value),
          child: current,
        );
      },
    );
  }
}

class _LoginCard extends StatefulWidget {
  _LoginCard({
    Key key,
    this.loadingController,
    @required this.emailValidator,
    @required this.passwordValidator,
    @required this.onSwitchRecoveryPassword,
    this.onSwitchAuth,
    this.onSubmitCompleted,
    this.hideForgotPasswordButton = false,
    this.hideSignUpButton = false,
  }) : super(key: key);

  final AnimationController loadingController;
  final FormFieldValidator<String> emailValidator;
  final FormFieldValidator<String> passwordValidator;
  final Function onSwitchRecoveryPassword;
  final Function onSwitchAuth;
  final Function onSubmitCompleted;
  final bool hideForgotPasswordButton;
  final bool hideSignUpButton;

  @override
  _LoginCardState createState() => _LoginCardState();
}

class _LoginCardState extends State<_LoginCard> with TickerProviderStateMixin {
  final GlobalKey<FormState> _formKey = GlobalKey();

  final _passwordFocusNode = FocusNode();
  final _confirmPasswordFocusNode = FocusNode();

  TextEditingController _nameController;
  TextEditingController _passController;
  TextEditingController _confirmPassController;

  var _isLoading = false;
  var _isSubmitting = false;
  var _showShadow = true;

  /// switch between login and signup
  AnimationController _loadingController;
  AnimationController _switchAuthController;
  AnimationController _postSwitchAuthController;
  AnimationController _submitController;

  Interval _nameTextFieldLoadingAnimationInterval;
  Interval _passTextFieldLoadingAnimationInterval;
  Interval _textButtonLoadingAnimationInterval;
  Animation<double> _buttonScaleAnimation;

  bool get buttonEnabled => !_isLoading && !_isSubmitting;

  @override
  void initState() {
    super.initState();

    final auth = Provider.of<Auth>(context, listen: false);
    _nameController = TextEditingController(text: auth.email);
    _passController = TextEditingController(text: auth.password);
    _confirmPassController = TextEditingController(text: auth.confirmPassword);

    _loadingController = widget.loadingController ??
        (AnimationController(
          vsync: this,
          duration: Duration(milliseconds: 1150),
          reverseDuration: Duration(milliseconds: 300),
        )..value = 1.0);

    _loadingController?.addStatusListener(handleLoadingAnimationStatus);

    _switchAuthController = AnimationController(
      vsync: this,
      duration: Duration(milliseconds: 800),
    );
    _postSwitchAuthController = AnimationController(
      vsync: this,
      duration: Duration(milliseconds: 150),
    );
    _submitController = AnimationController(
      vsync: this,
      duration: Duration(milliseconds: 1000),
    );

    _nameTextFieldLoadingAnimationInterval = const Interval(0, .85);
    _passTextFieldLoadingAnimationInterval = const Interval(.15, 1.0);
    _textButtonLoadingAnimationInterval =
        const Interval(.6, 1.0, curve: Curves.easeOut);
    _buttonScaleAnimation =
        Tween<double>(begin: 0.0, end: 1.0).animate(CurvedAnimation(
      parent: _loadingController,
      curve: Interval(.4, 1.0, curve: Curves.easeOutBack),
    ));
  }

  void handleLoadingAnimationStatus(AnimationStatus status) {
    if (status == AnimationStatus.forward) {
      setState(() => _isLoading = true);
    }
    if (status == AnimationStatus.completed) {
      setState(() => _isLoading = false);
    }
  }

  @override
  void dispose() {
    _loadingController?.removeStatusListener(handleLoadingAnimationStatus);
    _passwordFocusNode.dispose();
    _confirmPasswordFocusNode.dispose();

    _switchAuthController.dispose();
    _postSwitchAuthController.dispose();
    _submitController.dispose();
    super.dispose();
  }

  void _switchAuthMode() {
    final auth = Provider.of<Auth>(context, listen: false);
    final newAuthMode = auth.switchAuth();

    if (newAuthMode == AuthMode.Signup) {
      _switchAuthController.forward();
    } else {
      _switchAuthController.reverse();
    }
  }

  Future<bool> _submit() async {
    // a hack to force unfocus the soft keyboard. If not, after change-route
    // animation completes, it will trigger rebuilding this widget and show all
    // textfields and buttons again before going to new route
    FocusScope.of(context).requestFocus(FocusNode());

    if (!_formKey.currentState.validate()) {
      return false;
    }

    _formKey.currentState.save();
    await _submitController.forward();
    setState(() => _isSubmitting = true);
    final auth = Provider.of<Auth>(context, listen: false);
    String error;

    if (auth.isLogin) {
      error = await auth.onLogin(LoginData(
        name: auth.email,
        password: auth.password,
      ));
    } else {
      error = await auth.onSignup(LoginData(
        name: auth.email,
        password: auth.password,
      ));
    }

    // workaround to run after _cardSizeAnimation in parent finished
    // need a cleaner way but currently it works so..
    Future.delayed(const Duration(milliseconds: 270), () {
      setState(() => _showShadow = false);
    });

    await _submitController.reverse();

    if (!DartHelper.isNullOrEmpty(error)) {
      showErrorToast(context, error);
      Future.delayed(const Duration(milliseconds: 271), () {
        setState(() => _showShadow = true);
      });
      setState(() => _isSubmitting = false);
      return false;
    }

    widget?.onSubmitCompleted();

    return true;
  }

  Widget _buildNameField(double width, LoginMessages messages, Auth auth) {
    return AnimatedTextFormField(
      controller: _nameController,
      width: width,
      loadingController: _loadingController,
      interval: _nameTextFieldLoadingAnimationInterval,
      labelText: messages.usernameHint,
      prefixIcon: Icon(FontAwesomeIcons.solidUserCircle),
      keyboardType: TextInputType.emailAddress,
      autocorrect: false,
      textInputAction: TextInputAction.next,
      onFieldSubmitted: (value) {
        FocusScope.of(context).requestFocus(_passwordFocusNode);
      },
      validator: widget.emailValidator,
      onSaved: (value) => auth.email = value,
    );
  }

  Widget _buildPasswordField(double width, LoginMessages messages, Auth auth) {
    return AnimatedPasswordTextFormField(
      animatedWidth: width,
      loadingController: _loadingController,
      interval: _passTextFieldLoadingAnimationInterval,
      labelText: messages.passwordHint,
      controller: _passController,
      textInputAction:
          auth.isLogin ? TextInputAction.done : TextInputAction.next,
      focusNode: _passwordFocusNode,
      onFieldSubmitted: (value) {
        if (auth.isLogin) {
          _submit();
        } else {
          // SignUp
          FocusScope.of(context).requestFocus(_confirmPasswordFocusNode);
        }
      },
      validator: widget.passwordValidator,
      onSaved: (value) => auth.password = value,
    );
  }

  Widget _buildConfirmPasswordField(
      double width, LoginMessages messages, Auth auth) {
    return AnimatedPasswordTextFormField(
      animatedWidth: width,
      enabled: auth.isSignup,
      loadingController: _loadingController,
      inertiaController: _postSwitchAuthController,
      inertiaDirection: TextFieldInertiaDirection.right,
      labelText: messages.confirmPasswordHint,
      controller: _confirmPassController,
      textInputAction: TextInputAction.done,
      focusNode: _confirmPasswordFocusNode,
      onFieldSubmitted: (value) => _submit(),
      validator: auth.isSignup
          ? (value) {
              if (value != _passController.text) {
                return messages.confirmPasswordError;
              }
              return null;
            }
          : (value) => null,
      onSaved: (value) => auth.confirmPassword = value,
    );
  }

  Widget _buildForgotPassword(ThemeData theme, LoginMessages messages) {
    return FadeIn(
      controller: _loadingController,
      fadeDirection: FadeDirection.bottomToTop,
      offset: .5,
      curve: _textButtonLoadingAnimationInterval,
      child: TextButton(
        onPressed: buttonEnabled
            ? () {
                // save state to populate email field on recovery card
                _formKey.currentState.save();
                widget.onSwitchRecoveryPassword();
              }
            : null,
        child: Text(
          messages.forgotPasswordButton,
          style: theme.textTheme.bodyText2,
          textAlign: TextAlign.left,
        ),
      ),
    );
  }

  Widget _buildSubmitButton(
      ThemeData theme, LoginMessages messages, Auth auth) {
    return ScaleTransition(
      scale: _buttonScaleAnimation,
      child: AnimatedButton(
        controller: _submitController,
        text: auth.isLogin ? messages.loginButton : messages.signupButton,
        onPressed: _submit,
      ),
    );
  }

  Widget _buildSwitchAuthButton(
      ThemeData theme, LoginMessages messages, Auth auth) {
    return FadeIn(
      controller: _loadingController,
      offset: .5,
      curve: _textButtonLoadingAnimationInterval,
      fadeDirection: FadeDirection.topToBottom,
      child: MaterialButton(
        disabledTextColor: theme.primaryColor,
        onPressed: buttonEnabled ? _switchAuthMode : null,
        padding: EdgeInsets.symmetric(horizontal: 30.0, vertical: 4),
        materialTapTargetSize: MaterialTapTargetSize.shrinkWrap,
        textColor: theme.primaryColor,
        child: AnimatedText(
          text: auth.isSignup ? messages.loginButton : messages.signupButton,
          textRotation: AnimatedTextRotation.down,
        ),
      ),
    );
  }

  @override
  Widget build(BuildContext context) {
    final auth = Provider.of<Auth>(context, listen: true);
    final isLogin = auth.isLogin;
    final messages = Provider.of<LoginMessages>(context, listen: false);
    final theme = Theme.of(context);
    final deviceSize = MediaQuery.of(context).size;
    final cardWidth = min(deviceSize.width * 0.75, 360.0);
    const cardPadding = 16.0;
    final textFieldWidth = cardWidth - cardPadding * 2;
    final authForm = Form(
      key: _formKey,
      child: Column(
        children: [
          Container(
            padding: EdgeInsets.only(
              left: cardPadding,
              right: cardPadding,
              top: cardPadding + 10,
            ),
            width: cardWidth,
            child: Column(
              crossAxisAlignment: CrossAxisAlignment.start,
              children: <Widget>[
                _buildNameField(textFieldWidth, messages, auth),
                SizedBox(height: 20),
                _buildPasswordField(textFieldWidth, messages, auth),
                SizedBox(height: 10),
              ],
            ),
          ),
          ExpandableContainer(
            backgroundColor: theme.accentColor,
            controller: _switchAuthController,
            initialState: isLogin
                ? ExpandableContainerState.shrunk
                : ExpandableContainerState.expanded,
            alignment: Alignment.topLeft,
            color: theme.cardTheme.color,
            width: cardWidth,
            padding: EdgeInsets.symmetric(
              horizontal: cardPadding,
              vertical: 10,
            ),
            onExpandCompleted: () => _postSwitchAuthController.forward(),
            child: _buildConfirmPasswordField(textFieldWidth, messages, auth),
          ),
          Container(
            padding: Paddings.fromRBL(cardPadding),
            width: cardWidth,
            child: Column(
              children: <Widget>[
                !widget.hideForgotPasswordButton
                    ? _buildForgotPassword(theme, messages)
                    : SizedBox.fromSize(
                        size: Size.fromHeight(16),
                      ),
                _buildSubmitButton(theme, messages, auth),
                !widget.hideSignUpButton
                    ? _buildSwitchAuthButton(theme, messages, auth)
                    : SizedBox.fromSize(
                        size: Size.fromHeight(10),
                      ),
              ],
            ),
          ),
        ],
      ),
    );

    return FittedBox(
      child: Card(
        elevation: _showShadow ? theme.cardTheme.elevation : 0,
        child: authForm,
      ),
    );
  }
}

class _RecoverCard extends StatefulWidget {
  _RecoverCard({
    Key key,
    @required this.emailValidator,
    @required this.onSwitchLogin,
  }) : super(key: key);

  final FormFieldValidator<String> emailValidator;
  final Function onSwitchLogin;

  @override
  _RecoverCardState createState() => _RecoverCardState();
}

class _RecoverCardState extends State<_RecoverCard>
    with SingleTickerProviderStateMixin {
  final GlobalKey<FormState> _formRecoverKey = GlobalKey();

  TextEditingController _nameController;

  var _isSubmitting = false;

  AnimationController _submitController;

  @override
  void initState() {
    super.initState();

    final auth = Provider.of<Auth>(context, listen: false);
    _nameController = TextEditingController(text: auth.email);

    _submitController = AnimationController(
      vsync: this,
      duration: Duration(milliseconds: 1000),
    );
  }

  @override
  void dispose() {
    _submitController.dispose();
    super.dispose();
  }

  Future<bool> _submit() async {
    if (!_formRecoverKey.currentState.validate()) {
      return false;
    }
    final auth = Provider.of<Auth>(context, listen: false);
    final messages = Provider.of<LoginMessages>(context, listen: false);

    _formRecoverKey.currentState.save();
    await _submitController.forward();
    setState(() => _isSubmitting = true);
    final error = await auth.onRecoverPassword(auth.email);

    if (error != null) {
      showErrorToast(context, error);
      setState(() => _isSubmitting = false);
      await _submitController.reverse();
      return false;
    } else {
      showSuccessToast(context, messages.recoverPasswordSuccess);
      setState(() => _isSubmitting = false);
      await _submitController.reverse();
      return true;
    }
  }

  Widget _buildRecoverNameField(
      double width, LoginMessages messages, Auth auth) {
    return AnimatedTextFormField(
      controller: _nameController,
      width: width,
      labelText: messages.usernameHint,
      prefixIcon: Icon(FontAwesomeIcons.solidUserCircle),
      keyboardType: TextInputType.emailAddress,
      autocorrect: false,
      textInputAction: TextInputAction.done,
      onFieldSubmitted: (value) => _submit(),
      validator: widget.emailValidator,
      onSaved: (value) => auth.email = value,
    );
  }

  Widget _buildRecoverButton(ThemeData theme, LoginMessages messages) {
    return AnimatedButton(
      controller: _submitController,
      text: messages.recoverPasswordButton,
      onPressed: !_isSubmitting ? _submit : null,
    );
  }

  Widget _buildBackButton(ThemeData theme, LoginMessages messages) {
    return MaterialButton(
      onPressed: !_isSubmitting
          ? () {
              _formRecoverKey.currentState.save();
              widget.onSwitchLogin();
            }
          : null,
      padding: EdgeInsets.symmetric(horizontal: 30.0, vertical: 4),
      materialTapTargetSize: MaterialTapTargetSize.shrinkWrap,
      textColor: theme.primaryColor,
      child: Text(messages.goBackButton),
    );
  }

  @override
  Widget build(BuildContext context) {
    final theme = Theme.of(context);
    final auth = Provider.of<Auth>(context, listen: false);
    final messages = Provider.of<LoginMessages>(context, listen: false);
    final deviceSize = MediaQuery.of(context).size;
    final cardWidth = min(deviceSize.width * 0.75, 360.0);
    const cardPadding = 16.0;
    final textFieldWidth = cardWidth - cardPadding * 2;

    return FittedBox(
      // width: cardWidth,
      child: Card(
        child: Container(
          padding: const EdgeInsets.only(
            left: cardPadding,
            top: cardPadding + 10.0,
            right: cardPadding,
            bottom: cardPadding,
          ),
          width: cardWidth,
          alignment: Alignment.center,
          child: Form(
            key: _formRecoverKey,
            child: Column(
              children: [
                Text(
                  messages.recoverPasswordIntro,
                  key: kRecoverPasswordIntroKey,
                  textAlign: TextAlign.center,
                  style: theme.textTheme.bodyText2,
                ),
                SizedBox(height: 20),
                _buildRecoverNameField(textFieldWidth, messages, auth),
                SizedBox(height: 20),
                Text(
                  messages.recoverPasswordDescription,
                  key: kRecoverPasswordDescriptionKey,
                  textAlign: TextAlign.center,
                  style: theme.textTheme.bodyText2,
                ),
                SizedBox(height: 26),
                _buildRecoverButton(theme, messages),
                _buildBackButton(theme, messages),
              ],
            ),
          ),
        ),
      ),
    );
  }
}<|MERGE_RESOLUTION|>--- conflicted
+++ resolved
@@ -6,25 +6,13 @@
 import 'package:transformer_page_view/transformer_page_view.dart';
 
 import '../constants.dart';
-<<<<<<< HEAD
-import '../dart_helper.dart';
-import '../matrix.dart';
-import '../models/login_data.dart';
 import '../paddings.dart';
-import '../providers/auth.dart';
-import '../providers/login_messages.dart';
-import '../widget_helper.dart';
-=======
-import '../paddings.dart';
->>>>>>> d0008a46
 import 'animated_button.dart';
 import 'animated_text.dart';
 import 'animated_text_form_field.dart';
 import 'custom_page_transformer.dart';
 import 'expandable_container.dart';
 import 'fade_in.dart';
-<<<<<<< HEAD
-=======
 import 'animated_text_form_field.dart';
 import '../providers/auth.dart';
 import '../providers/login_messages.dart';
@@ -32,7 +20,6 @@
 import '../dart_helper.dart';
 import '../matrix.dart';
 import '../widget_helper.dart';
->>>>>>> d0008a46
 
 class AuthCard extends StatefulWidget {
   AuthCard({
@@ -532,7 +519,6 @@
       labelText: messages.usernameHint,
       prefixIcon: Icon(FontAwesomeIcons.solidUserCircle),
       keyboardType: TextInputType.emailAddress,
-      autocorrect: false,
       textInputAction: TextInputAction.next,
       onFieldSubmitted: (value) {
         FocusScope.of(context).requestFocus(_passwordFocusNode);
