--- conflicted
+++ resolved
@@ -34,24 +34,7 @@
 part 'user_data_card.dart';
 
 class AuthCard extends StatefulWidget {
-<<<<<<< HEAD
-  AuthCard({
-    Key? key,
-    required this.userType,
-    this.padding = const EdgeInsets.all(0),
-    this.loadingController,
-    this.userValidator,
-    this.passwordValidator,
-    this.onSubmit,
-    this.onSubmitCompleted,
-    this.hideForgotPasswordButton = false,
-    this.hideSignUpButton = false,
-    this.loginAfterSignUp = true,
-    this.hideProvidersTitle = false,
-    this.additionalSignUpFields,
-    this.disableCustomPageTransformer = false,
-  }) : super(key: key);
-=======
+
   AuthCard(
       {Key? key,
       required this.userType,
@@ -65,10 +48,11 @@
       this.hideSignUpButton = false,
       this.loginAfterSignUp = true,
       this.hideProvidersTitle = false,
+      this.additionalSignUpFields,
       this.disableCustomPageTransformer = false,
       this.loginTheme})
       : super(key: key);
->>>>>>> 0e75e3fa
+
 
   final EdgeInsets padding;
   final AnimationController? loadingController;
@@ -344,6 +328,7 @@
           userValidator: widget.userValidator,
           userType: widget.userType,
           onSwitchLogin: () => _changeCard(_loginPageIndex),
+          loginTheme: widget.loginTheme,
         );
       case _additionalSignUpIndex:
         if (widget.additionalSignUpFields == null) {
@@ -384,39 +369,7 @@
             ? null
             : CustomPageTransformer(),
         itemBuilder: (BuildContext context, int index) {
-<<<<<<< HEAD
-=======
-          final child = (index == 0)
-              ? _buildLoadingAnimator(
-                  theme: theme,
-                  child: _LoginCard(
-                    key: _cardKey,
-                    userType: widget.userType,
-                    loadingController: _isLoadingFirstTime
-                        ? _formLoadingController
-                        : (_formLoadingController..value = 1.0),
-                    userValidator: widget.userValidator,
-                    passwordValidator: widget.passwordValidator,
-                    onSwitchRecoveryPassword: () => _switchRecovery(true),
-                    onSubmitCompleted: () {
-                      _forwardChangeRouteAnimation().then((_) {
-                        widget.onSubmitCompleted!();
-                      });
-                    },
-                    hideSignUpButton: widget.hideSignUpButton,
-                    hideForgotPasswordButton: widget.hideForgotPasswordButton,
-                    loginAfterSignUp: widget.loginAfterSignUp,
-                    hideProvidersTitle: widget.hideProvidersTitle,
-                  ),
-                )
-              : _RecoverCard(
-                  userValidator: widget.userValidator,
-                  userType: widget.userType,
-                  loginTheme: widget.loginTheme,
-                  onSwitchLogin: () => _switchRecovery(false),
-                );
-
->>>>>>> 0e75e3fa
+
           return Align(
             alignment: Alignment.topCenter,
             child: _changeToCard(context, index),
