--- conflicted
+++ resolved
@@ -90,11 +90,8 @@
 pageColorLight | `Color` | The optional light background color of login screen; if provided, used for light gradient instead of primaryColor
 pageColorDark | `Color` | The optional dark background color of login screen; if provided, used for dark gradient instead of primaryColor
 footerBottomPadding | `double` | The footer bottom Padding; defaults to 0 if not provided.
-<<<<<<< HEAD
 switchAuthTextColor | `Color` | The optional color for the switch authentication text, if nothing is specified [primaryColor] is used.
-=======
 logoWidth | `double` | Width of the logo where 1 is the full width of the login card. ; defaults to 0.75 if not provided.
->>>>>>> ab178d5a
 
 ### LoginUserType
 Enum     |   Description |
