library flutter_login;

import 'dart:math';

import 'package:flutter/cupertino.dart';
import 'package:flutter/foundation.dart';
import 'package:flutter/material.dart';
import 'package:flutter/rendering.dart';
import 'package:flutter/scheduler.dart' show timeDilation;
import 'package:flutter_login/src/models/login_user_type.dart';
import 'package:flutter_login/src/models/user_form_field.dart';
import 'package:provider/provider.dart';

import 'src/color_helper.dart';
import 'src/constants.dart';
import 'src/dart_helper.dart';
import 'src/providers/auth.dart';
import 'src/providers/login_messages.dart';
import 'src/providers/login_theme.dart';
import 'src/regex.dart';
import 'src/widgets/auth_card.dart';
import 'src/widgets/fade_in.dart';
import 'src/widgets/gradient_box.dart';
import 'src/widgets/hero_text.dart';
import 'src/widgets/null_widget.dart';
import 'theme.dart';

export 'src/models/login_data.dart';
export 'src/models/login_user_type.dart';
export 'src/models/signup_data.dart';
export 'src/models/user_form_field.dart';
export 'src/providers/login_messages.dart';
export 'src/providers/login_theme.dart';

class LoginProvider {
  /// The icon shown on the provider button
  final IconData icon;

  /// The label shown under the provider
  final String label;

  /// A Function called when the provider button is pressed.
  /// It must return null on success, or a `String` describing the error on failure.
  final ProviderAuthCallback callback;

  /// Optional. Requires that the `additionalSignUpFields` argument is passed to `FlutterLogin`.
  /// When given, this callback must return a `Future<bool>`.
  /// If it evaluates to `true` the card containing the additional signup fields is shown, right after the evaluation of `callback`.
  /// If not given the default behaviour is not to show the signup card.
  final ProviderNeedsSignUpCallback? providerNeedsSignUpCallback;

  const LoginProvider({
    required this.icon,
    required this.callback,
    this.label = '',
    this.providerNeedsSignUpCallback,
  });
}

class _AnimationTimeDilationDropdown extends StatelessWidget {
  _AnimationTimeDilationDropdown({
    required this.onChanged,
    this.initialValue = 1.0,
  });

  final Function onChanged;
  final double initialValue;
  static const animationSpeeds = [1, 2, 5, 10];

  @override
  Widget build(BuildContext context) {
    return SizedBox(
      height: 200,
      child: Column(
        crossAxisAlignment: CrossAxisAlignment.center,
        children: <Widget>[
          Padding(
            padding: const EdgeInsets.all(10.0),
            child: Text(
              'x1 is normal time, x5 means the animation is 5x times slower for debugging purpose',
              textAlign: TextAlign.center,
            ),
          ),
          SizedBox(
            height: 125,
            child: CupertinoPicker(
              scrollController: FixedExtentScrollController(
                initialItem: animationSpeeds.indexOf(initialValue.toInt()),
              ),
              itemExtent: 30.0,
              backgroundColor: Colors.white,
              onSelectedItemChanged: onChanged as void Function(int)?,
              children: animationSpeeds.map((x) => Text('x$x')).toList(),
            ),
          ),
        ],
      ),
    );
  }
}

class _Header extends StatefulWidget {
  _Header({
    this.logo,
    this.logoTag,
    this.logoWidth = 0.75,
    this.title,
    this.titleTag,
    this.height = 250.0,
    this.logoController,
    this.titleController,
    required this.loginTheme,
    this.footer,
  });

  final ImageProvider? logo;
  final String? logoTag;
  final double logoWidth;
  final String? title;
  final String? titleTag;
  final double height;
  final LoginTheme loginTheme;
  final AnimationController? logoController;
  final AnimationController? titleController;
  final String? footer;

  @override
  __HeaderState createState() => __HeaderState();
}

class __HeaderState extends State<_Header> {
  double _titleHeight = 0.0;

  /// https://stackoverflow.com/a/56997641/9449426
  double getEstimatedTitleHeight() {
    if (DartHelper.isNullOrEmpty(widget.title)) {
      return 0.0;
    }

    final theme = Theme.of(context);
    final renderParagraph = RenderParagraph(
      TextSpan(
        text: widget.title,
        style: theme.textTheme.headline3!.copyWith(
          fontSize: widget.loginTheme.beforeHeroFontSize,
        ),
      ),
      textDirection: TextDirection.ltr,
      maxLines: 1,
    );

    renderParagraph.layout(BoxConstraints());

    return renderParagraph
        .getMinIntrinsicHeight(widget.loginTheme.beforeHeroFontSize)
        .ceilToDouble();
  }

  @override
  void didChangeDependencies() {
    super.didChangeDependencies();
    _titleHeight = getEstimatedTitleHeight();
  }

  @override
  void didUpdateWidget(_Header oldWidget) {
    super.didUpdateWidget(oldWidget);

    if (widget.title != oldWidget.title) {
      _titleHeight = getEstimatedTitleHeight();
    }
  }

  @override
  Widget build(BuildContext context) {
    final theme = Theme.of(context);
    const gap = 5.0;
    final logoHeight = min(
        (widget.height - MediaQuery.of(context).padding.top) -
            _titleHeight -
            gap,
        kMaxLogoHeight);
    final displayLogo = widget.logo != null && logoHeight >= kMinLogoHeight;
    final cardWidth = min(MediaQuery.of(context).size.width * 0.75, 360.0);

    var logo = displayLogo
        ? Image(
            image: widget.logo!,
            filterQuality: FilterQuality.high,
            height: logoHeight,
            width: widget.logoWidth * cardWidth,
          )
        : NullWidget();

    if (widget.logoTag != null) {
      logo = Hero(
        tag: widget.logoTag!,
        child: logo,
      );
    }

    Widget? title;
    if (widget.titleTag != null && !DartHelper.isNullOrEmpty(widget.title)) {
      title = HeroText(
        widget.title,
        key: kTitleKey,
        tag: widget.titleTag,
        largeFontSize: widget.loginTheme.beforeHeroFontSize,
        smallFontSize: widget.loginTheme.afterHeroFontSize,
        style: theme.textTheme.headline3,
        viewState: ViewState.enlarged,
      );
    } else if (!DartHelper.isNullOrEmpty(widget.title)) {
      title = Text(
        widget.title!,
        key: kTitleKey,
        style: theme.textTheme.headline3,
      );
    } else {
      title = null;
    }

    return SafeArea(
      child: SizedBox(
        height: (widget.height - MediaQuery.of(context).padding.top),
        child: Column(
          mainAxisAlignment: MainAxisAlignment.end,
          children: <Widget>[
            if (displayLogo)
              FadeIn(
                controller: widget.logoController,
                offset: .25,
                fadeDirection: FadeDirection.topToBottom,
                child: logo,
              ),
            SizedBox(height: gap),
            FadeIn(
              controller: widget.titleController,
              offset: .5,
              fadeDirection: FadeDirection.topToBottom,
              child: title,
            ),
          ],
        ),
      ),
    );
  }
}

class FlutterLogin extends StatefulWidget {
  FlutterLogin(
      {Key? key,
      required this.onSignup,
      required this.onLogin,
      required this.onRecoverPassword,
      this.title,

      /// The [ImageProvider] or asset path [String] for the logo image to be displayed
      dynamic logo,
      this.messages,
      this.theme,
      this.userValidator,
      this.passwordValidator,
      this.onSubmitAnimationCompleted,
      this.logoTag,
      this.userType = LoginUserType.email,
      this.titleTag,
      this.showDebugButtons = false,
      this.loginProviders = const <LoginProvider>[],
      this.hideForgotPasswordButton = false,
      this.hideSignUpButton = false,
      this.loginAfterSignUp = true,
      this.footer,
      this.hideProvidersTitle = false,
      this.additionalSignupFields,
      this.disableCustomPageTransformer = false,
      this.navigateBackAfterRecovery = false,
<<<<<<< HEAD
      this.onConfirmRecover,
      this.onConfirmSignup,
      this.onResendCode,
      this.savedEmail = '',
      this.savedPassword = ''})
      : assert((logo is String?) || (logo is ImageProvider?)),
        logo = logo is String ? AssetImage(logo) : logo,
        super(key: key);
=======
      this.termsOfService = const <TermOfService>[]})
      : super(key: key);
>>>>>>> a662e156

  /// Called when the user hit the submit button when in sign up mode
  final SignupCallback onSignup;

  /// Called when the user hit the submit button when in login mode
  final LoginCallback onLogin;

  /// [LoginUserType] can be email, name or phone, by default is email. It will change how
  /// the edit text autofill and behave accordingly to your choice
  final LoginUserType userType;

  /// list of LoginProvider each have an icon and a callback that will be Called when
  /// the user hit the provider icon button
  /// if not specified nothing will be shown
  final List<LoginProvider> loginProviders;

  /// Called when the user hit the submit button when in recover password mode
  final RecoverCallback onRecoverPassword;

  /// The large text above the login [Card], usually the app or company name
  final String? title;

  /// The image provider for the logo image to be displayed
  final ImageProvider? logo;

  /// Describes all of the labels, text hints, button texts and other auth
  /// descriptions
  final LoginMessages? messages;

  /// FlutterLogin's theme. If not specified, it will use the default theme as
  /// shown in the demo gifs and use the colorsheme in the closest `Theme`
  /// widget
  final LoginTheme? theme;

  /// Email validating logic, Returns an error string to display if the input is
  /// invalid, or null otherwise
  final FormFieldValidator<String>? userValidator;

  /// Same as [userValidator] but for password
  final FormFieldValidator<String>? passwordValidator;

  /// Called after the submit animation's completed. Put your route transition
  /// logic here. Recommend to use with [logoTag] and [titleTag]
  final Function? onSubmitAnimationCompleted;

  /// Hero tag for logo image. If not specified, it will simply fade out when
  /// changing route
  final String? logoTag;

  /// Hero tag for title text. Need to specify `LoginTheme.beforeHeroFontSize`
  /// and `LoginTheme.afterHeroFontSize` if you want different font size before
  /// and after hero animation
  final String? titleTag;

  /// Display the debug buttons to quickly forward/reverse login animations. In
  /// release mode, this will be overrided to false regardless of the value
  /// passed in
  final bool showDebugButtons;

  /// This List contains the additional signup fields.
  /// By setting this, after signup another card with a form for additional user data is shown
  final List<UserFormField>? additionalSignupFields;

  /// Set to true to hide the Forgot Password button
  final bool hideForgotPasswordButton;

  /// Set to true to hide the SignUp button
  final bool hideSignUpButton;

  /// Set to false to return back to sign in page after successful sign up
  final bool loginAfterSignUp;

  /// Optional footer text for example a copyright notice
  final String? footer;

  /// Hide the title above the login providers. If no providers are set this is uneffective
  final bool hideProvidersTitle;

  /// Disable the page transformation between switching authentication modes.
  /// Fixes #97 if disabled. https://github.com/NearHuscarl/flutter_login/issues/97
  final bool disableCustomPageTransformer;

  /// Navigate back to the login screen after recovery of password.
  final bool navigateBackAfterRecovery;

<<<<<<< HEAD
  /// Called when the user submits confirmation code in recover password mode
  /// Optional
  final ConfirmRecoverCallback? onConfirmRecover;

  /// Called when the user hits the submit button when in confirm signup mode
  /// Optional
  final ConfirmSignupCallback? onConfirmSignup;

  /// Called when the user hits the resend code button in confirm signup mode
  /// Only when onConfirmSignup is set
  final SignupCallback? onResendCode;
  
  /// Prefilled (ie. saved from previous session) value at startup for username
  /// (Auth class calls username email, therefore we use savedEmail here aswell)
  final String savedEmail;

  /// Prefilled (ie. saved from previous session) value at startup for password (applies both
  /// to Auth class password and confirmation password)
  final String savedPassword;
=======
  final List<TermOfService> termsOfService;
>>>>>>> a662e156

  static final FormFieldValidator<String> defaultEmailValidator = (value) {
    if (value!.isEmpty || !Regex.email.hasMatch(value)) {
      return 'Invalid email!';
    }
    return null;
  };

  static final FormFieldValidator<String> defaultPasswordValidator = (value) {
    if (value!.isEmpty || value.length <= 2) {
      return 'Password is too short!';
    }
    return null;
  };

  @override
  _FlutterLoginState createState() => _FlutterLoginState();
}

class _FlutterLoginState extends State<FlutterLogin>
    with TickerProviderStateMixin {
  final GlobalKey<AuthCardState> authCardKey = GlobalKey();
  static const loadingDuration = Duration(milliseconds: 400);
  AnimationController? _loadingController;
  AnimationController? _logoController;
  AnimationController? _titleController;
  double _selectTimeDilation = 1.0;

  @override
  void initState() {
    super.initState();
    _loadingController = AnimationController(
      vsync: this,
      duration: loadingDuration,
    )..addStatusListener((status) {
        if (status == AnimationStatus.forward) {
          _logoController!.forward();
          _titleController!.forward();
        }
        if (status == AnimationStatus.reverse) {
          _logoController!.reverse();
          _titleController!.reverse();
        }
      });
    _logoController = AnimationController(
      vsync: this,
      duration: loadingDuration,
    );
    _titleController = AnimationController(
      vsync: this,
      duration: loadingDuration,
    );

    Future.delayed(const Duration(seconds: 1), () {
      _loadingController!.forward();
    });
  }

  @override
  void dispose() {
    _loadingController!.dispose();
    _logoController!.dispose();
    _titleController!.dispose();
    super.dispose();
  }

  void _reverseHeaderAnimation() {
    if (widget.logoTag == null) {
      _logoController!.reverse();
    }
    if (widget.titleTag == null) {
      _titleController!.reverse();
    }
  }

  Widget _buildHeader(double height, LoginTheme loginTheme) {
    return _Header(
      logoController: _logoController,
      titleController: _titleController,
      height: height,
      logo: widget.logo,
      logoTag: widget.logoTag,
      logoWidth: widget.theme?.logoWidth ?? 0.75,
      title: widget.title,
      titleTag: widget.titleTag,
      loginTheme: loginTheme,
    );
  }

  Widget _buildDebugAnimationButtons() {
    const textStyle = TextStyle(fontSize: 12, color: Colors.white);

    return Positioned(
      bottom: 0,
      right: 0,
      child: Row(
        key: kDebugToolbarKey,
        children: <Widget>[
          MaterialButton(
            color: Colors.green,
            onPressed: () {
              timeDilation = 1.0;
              showModalBottomSheet(
                context: context,
                builder: (_) {
                  return _AnimationTimeDilationDropdown(
                    initialValue: _selectTimeDilation,
                    onChanged: (int index) {
                      setState(() {
                        _selectTimeDilation = _AnimationTimeDilationDropdown
                            .animationSpeeds[index]
                            .toDouble();
                      });
                    },
                  );
                },
              ).then((_) {
                // wait until the BottomSheet close animation finishing before
                // assigning or you will have to watch x100 time slower animation
                Future.delayed(const Duration(milliseconds: 300), () {
                  timeDilation = _selectTimeDilation;
                });
              });
            },
            child: Text('OPTIONS', style: textStyle),
          ),
          MaterialButton(
            materialTapTargetSize: MaterialTapTargetSize.shrinkWrap,
            color: Colors.blue,
            onPressed: () => authCardKey.currentState!.runLoadingAnimation(),
            child: Text('LOADING', style: textStyle),
          ),
          MaterialButton(
            materialTapTargetSize: MaterialTapTargetSize.shrinkWrap,
            color: Colors.orange,
            onPressed: () => authCardKey.currentState!.runChangePageAnimation(),
            child: Text('PAGE', style: textStyle),
          ),
          MaterialButton(
            materialTapTargetSize: MaterialTapTargetSize.shrinkWrap,
            color: Colors.red,
            onPressed: () =>
                authCardKey.currentState!.runChangeRouteAnimation(),
            child: Text('NAV', style: textStyle),
          ),
        ],
      ),
    );
  }

  ThemeData _mergeTheme(
      {required ThemeData theme, required LoginTheme loginTheme}) {
    final blackOrWhite =
        theme.brightness == Brightness.light ? Colors.black54 : Colors.white;
    final primaryOrWhite = theme.brightness == Brightness.light
        ? theme.primaryColor
        : Colors.white;
    final originalPrimaryColor = loginTheme.primaryColor ?? theme.primaryColor;
    final primaryDarkShades = getDarkShades(originalPrimaryColor);
    final primaryColor = primaryDarkShades.length == 1
        ? lighten(primaryDarkShades.first!)
        : primaryDarkShades.first;
    final primaryColorDark = primaryDarkShades.length >= 3
        ? primaryDarkShades[2]
        : primaryDarkShades.last;
    final accentColor = loginTheme.accentColor ?? theme.accentColor;
    final errorColor = loginTheme.errorColor ?? theme.errorColor;
    // the background is a dark gradient, force to use white text if detect default black text color
    final isDefaultBlackText = theme.textTheme.headline3!.color ==
        Typography.blackMountainView.headline3!.color;
    final titleStyle = theme.textTheme.headline3!
        .copyWith(
          color: loginTheme.accentColor ??
              (isDefaultBlackText
                  ? Colors.white
                  : theme.textTheme.headline3!.color),
          fontSize: loginTheme.beforeHeroFontSize,
          fontWeight: FontWeight.w300,
        )
        .merge(loginTheme.titleStyle);
    final textStyle = theme.textTheme.bodyText2!
        .copyWith(color: blackOrWhite)
        .merge(loginTheme.bodyStyle);
    final textFieldStyle = theme.textTheme.subtitle1!
        .copyWith(color: blackOrWhite, fontSize: 14)
        .merge(loginTheme.textFieldStyle);
    final buttonStyle = theme.textTheme.button!
        .copyWith(color: Colors.white)
        .merge(loginTheme.buttonStyle);
    final cardTheme = loginTheme.cardTheme;
    final inputTheme = loginTheme.inputTheme;
    final buttonTheme = loginTheme.buttonTheme;
    final roundBorderRadius = BorderRadius.circular(100);

    LoginThemeHelper.loginTextStyle = titleStyle;

    var labelStyle;

    if (loginTheme.primaryColorAsInputLabel) {
      labelStyle = TextStyle(color: primaryColor);
    } else {
      labelStyle = TextStyle(color: blackOrWhite);
    }

    return theme.copyWith(
      primaryColor: primaryColor,
      primaryColorDark: primaryColorDark,
      accentColor: accentColor,
      errorColor: errorColor,
      cardTheme: theme.cardTheme.copyWith(
        clipBehavior: cardTheme.clipBehavior,
        color: cardTheme.color ?? theme.cardColor,
        elevation: cardTheme.elevation ?? 12.0,
        margin: cardTheme.margin ?? const EdgeInsets.all(4.0),
        shape: cardTheme.shape ??
            RoundedRectangleBorder(borderRadius: BorderRadius.circular(20.0)),
      ),
      inputDecorationTheme: theme.inputDecorationTheme.copyWith(
        filled: inputTheme.filled,
        fillColor: inputTheme.fillColor ??
            Color.alphaBlend(
              primaryOrWhite.withOpacity(.07),
              Colors.grey.withOpacity(.04),
            ),
        contentPadding: inputTheme.contentPadding ??
            const EdgeInsets.symmetric(vertical: 4.0),
        errorStyle: inputTheme.errorStyle ?? TextStyle(color: errorColor),
        labelStyle: inputTheme.labelStyle ?? labelStyle,
        enabledBorder: inputTheme.enabledBorder ??
            inputTheme.border ??
            OutlineInputBorder(
              borderSide: BorderSide(color: Colors.transparent),
              borderRadius: roundBorderRadius,
            ),
        focusedBorder: inputTheme.focusedBorder ??
            inputTheme.border ??
            OutlineInputBorder(
              borderSide: BorderSide(color: primaryColor!, width: 1.5),
              borderRadius: roundBorderRadius,
            ),
        errorBorder: inputTheme.errorBorder ??
            inputTheme.border ??
            OutlineInputBorder(
              borderSide: BorderSide(color: errorColor),
              borderRadius: roundBorderRadius,
            ),
        focusedErrorBorder: inputTheme.focusedErrorBorder ??
            inputTheme.border ??
            OutlineInputBorder(
              borderSide: BorderSide(color: errorColor, width: 1.5),
              borderRadius: roundBorderRadius,
            ),
        disabledBorder: inputTheme.disabledBorder ?? inputTheme.border,
      ),
      floatingActionButtonTheme: theme.floatingActionButtonTheme.copyWith(
        backgroundColor: buttonTheme.backgroundColor ?? primaryColor,
        splashColor: buttonTheme.splashColor ?? theme.accentColor,
        elevation: buttonTheme.elevation ?? 4.0,
        highlightElevation: buttonTheme.highlightElevation ?? 2.0,
        shape: buttonTheme.shape ?? StadiumBorder(),
      ),
      // put it here because floatingActionButtonTheme doesnt have highlightColor property
      highlightColor:
          loginTheme.buttonTheme.highlightColor ?? theme.highlightColor,
      textTheme: theme.textTheme.copyWith(
        headline3: titleStyle,
        bodyText2: textStyle,
        subtitle1: textFieldStyle,
        button: buttonStyle,
      ),
    );
  }

  @override
  Widget build(BuildContext context) {
    final loginTheme = widget.theme ?? LoginTheme();
    final theme = _mergeTheme(theme: Theme.of(context), loginTheme: loginTheme);
    final deviceSize = MediaQuery.of(context).size;
    const headerMargin = 15;
    const cardInitialHeight = 300;
    final cardTopPosition = deviceSize.height / 2 - cardInitialHeight / 2;
    final headerHeight = cardTopPosition - headerMargin;
    final userValidator =
        widget.userValidator ?? FlutterLogin.defaultEmailValidator;
    final passwordValidator =
        widget.passwordValidator ?? FlutterLogin.defaultPasswordValidator;

    Widget footerWidget = SizedBox();
    if (widget.footer != null) {
      footerWidget = Padding(
        padding: EdgeInsets.only(bottom: loginTheme.footerBottomPadding),
        child: Text(
          widget.footer!,
          style: loginTheme.footerTextStyle,
        ),
      );
    }

    return MultiProvider(
      providers: [
        ChangeNotifierProvider.value(
          value: widget.messages ?? LoginMessages(),
        ),
        ChangeNotifierProvider.value(
          value: widget.theme ?? LoginTheme(),
        ),
        ChangeNotifierProvider(
          create: (context) => Auth(
            onLogin: widget.onLogin,
            onSignup: widget.onSignup,
            onRecoverPassword: widget.onRecoverPassword,
            loginProviders: widget.loginProviders,
            email: widget.savedEmail,
            password: widget.savedPassword,
            confirmPassword: widget.savedPassword,
            onConfirmRecover: widget.onConfirmRecover,
            onConfirmSignup: widget.onConfirmSignup,
            onResendCode: widget.onResendCode,
          ),
        ),
      ],
      child: Scaffold(
        backgroundColor: Colors.transparent,
        body: Stack(
          children: <Widget>[
            GradientBox(
              colors: [
                loginTheme.pageColorLight ?? theme.primaryColor,
                loginTheme.pageColorDark ?? theme.primaryColorDark,
              ],
              begin: Alignment.topLeft,
              end: Alignment.bottomRight,
            ),
            SingleChildScrollView(
              child: Theme(
                data: theme,
                child: Stack(
                  alignment: Alignment.center,
                  children: <Widget>[
                    Positioned(
                      child: AuthCard(
                        key: authCardKey,
                        userType: widget.userType,
                        padding: EdgeInsets.only(top: cardTopPosition),
                        loadingController: _loadingController,
                        userValidator: userValidator,
                        passwordValidator: passwordValidator,
                        onSubmit: _reverseHeaderAnimation,
                        onSubmitCompleted: widget.onSubmitAnimationCompleted,
                        hideSignUpButton: widget.hideSignUpButton,
                        hideForgotPasswordButton:
                            widget.hideForgotPasswordButton,
                        loginAfterSignUp: widget.loginAfterSignUp,
                        hideProvidersTitle: widget.hideProvidersTitle,
                        additionalSignUpFields: widget.additionalSignupFields,
                        disableCustomPageTransformer:
                            widget.disableCustomPageTransformer,
                        loginTheme: widget.theme,
                        navigateBackAfterRecovery:
                            widget.navigateBackAfterRecovery,
                        termsOfService: widget
                            .termsOfService, //[TermOfService(true, 'Newsletter subscription', defaultValue: true)],
                      ),
                    ),
                    Positioned(
                      top: cardTopPosition - headerHeight - headerMargin,
                      child: _buildHeader(headerHeight, loginTheme),
                    ),
                    Positioned.fill(
                        child: Align(
                            alignment: Alignment.bottomCenter,
                            child: footerWidget))
                  ],
                ),
              ),
            ),
            if (!kReleaseMode && widget.showDebugButtons)
              _buildDebugAnimationButtons(),
          ],
        ),
      ),
    );
  }
}

class TermOfService {
  String id;
  bool required;
  String text;
  String? linkUrl;
  String validationErrorMessage;
  bool initialValue;
  TermOfService(this.id, this.required, this.text,
      {this.linkUrl,
      this.initialValue = false,
      this.validationErrorMessage = 'Required'});
}

class TermOfServiceResult {
  TermOfService term;
  bool accepted;
  TermOfServiceResult(this.term, this.accepted);
}<|MERGE_RESOLUTION|>--- conflicted
+++ resolved
@@ -275,7 +275,7 @@
       this.additionalSignupFields,
       this.disableCustomPageTransformer = false,
       this.navigateBackAfterRecovery = false,
-<<<<<<< HEAD
+      this.termsOfService = const <TermOfService>[],
       this.onConfirmRecover,
       this.onConfirmSignup,
       this.onResendCode,
@@ -284,10 +284,6 @@
       : assert((logo is String?) || (logo is ImageProvider?)),
         logo = logo is String ? AssetImage(logo) : logo,
         super(key: key);
-=======
-      this.termsOfService = const <TermOfService>[]})
-      : super(key: key);
->>>>>>> a662e156
 
   /// Called when the user hit the submit button when in sign up mode
   final SignupCallback onSignup;
@@ -373,7 +369,6 @@
   /// Navigate back to the login screen after recovery of password.
   final bool navigateBackAfterRecovery;
 
-<<<<<<< HEAD
   /// Called when the user submits confirmation code in recover password mode
   /// Optional
   final ConfirmRecoverCallback? onConfirmRecover;
@@ -385,7 +380,7 @@
   /// Called when the user hits the resend code button in confirm signup mode
   /// Only when onConfirmSignup is set
   final SignupCallback? onResendCode;
-  
+
   /// Prefilled (ie. saved from previous session) value at startup for username
   /// (Auth class calls username email, therefore we use savedEmail here aswell)
   final String savedEmail;
@@ -393,9 +388,9 @@
   /// Prefilled (ie. saved from previous session) value at startup for password (applies both
   /// to Auth class password and confirmation password)
   final String savedPassword;
-=======
+
+  /// List of terms of service to be listed during registration. On onSignup callback LoginData contains a list of TermOfServiceResult
   final List<TermOfService> termsOfService;
->>>>>>> a662e156
 
   static final FormFieldValidator<String> defaultEmailValidator = (value) {
     if (value!.isEmpty || !Regex.email.hasMatch(value)) {
@@ -427,6 +422,7 @@
   @override
   void initState() {
     super.initState();
+
     _loadingController = AnimationController(
       vsync: this,
       duration: loadingDuration,
@@ -714,6 +710,7 @@
             onConfirmRecover: widget.onConfirmRecover,
             onConfirmSignup: widget.onConfirmSignup,
             onResendCode: widget.onResendCode,
+            termsOfService: widget.termsOfService
           ),
         ),
       ],
@@ -756,8 +753,6 @@
                         loginTheme: widget.theme,
                         navigateBackAfterRecovery:
                             widget.navigateBackAfterRecovery,
-                        termsOfService: widget
-                            .termsOfService, //[TermOfService(true, 'Newsletter subscription', defaultValue: true)],
                       ),
                     ),
                     Positioned(
@@ -788,10 +783,19 @@
   String? linkUrl;
   String validationErrorMessage;
   bool initialValue;
+  bool _checked = false;
   TermOfService(this.id, this.required, this.text,
       {this.linkUrl,
       this.initialValue = false,
-      this.validationErrorMessage = 'Required'});
+      this.validationErrorMessage = 'Required'}){
+    _checked = initialValue;
+  }
+  void setStatus(bool checked){
+    _checked = checked;
+  }
+  bool getStatus(){
+    return _checked;
+  }
 }
 
 class TermOfServiceResult {
