--- conflicted
+++ resolved
@@ -229,16 +229,11 @@
       this.logoTag,
       this.titleTag,
       this.showDebugButtons = false,
-<<<<<<< HEAD
-      this.hideForgotPasswordButton = false,
-      this.hideSignUpButton = false,
-      this.footer})
-=======
       this.loginProviders = const <LoginProvider>[],
       this.hideForgotPasswordButton = false,
       this.hideSignUpButton = false,
-      this.loginAfterSignUp = true})
->>>>>>> 3dbfc1fe
+      this.loginAfterSignUp = true,
+      this.footer})
       : super(key: key);
 
   /// Called when the user hit the submit button when in sign up mode
@@ -301,13 +296,11 @@
   /// Set to true to hide the SignUp button
   final bool hideSignUpButton;
 
-<<<<<<< HEAD
+  /// Set to false to return back to sign in page after successful sign up
+  final bool loginAfterSignUp;
+
   /// Optional footer text for example a copyright notice
   final String footer;
-=======
-  /// Set to false to return back to sign in page after successful sign up
-  final bool loginAfterSignUp;
->>>>>>> 3dbfc1fe
 
   static final FormFieldValidator<String> defaultEmailValidator = (value) {
     if (value.isEmpty || !Regex.email.hasMatch(value)) {
