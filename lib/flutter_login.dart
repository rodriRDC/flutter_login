import 'dart:math';

import 'package:flutter/cupertino.dart';
import 'package:flutter/foundation.dart';
import 'package:flutter/material.dart';
import 'package:flutter/rendering.dart';
import 'package:flutter/scheduler.dart' show timeDilation;
import 'package:flutter_login/src/models/login_user_type.dart';
import 'package:flutter_login/src/models/term_of_service.dart';
import 'package:flutter_login/src/models/user_form_field.dart';
import 'package:flutter_login/src/providers/auth.dart';
import 'package:flutter_login/src/providers/login_messages.dart';
import 'package:flutter_login/src/providers/login_theme.dart';
import 'package:flutter_login/src/utils/color_helper.dart';
import 'package:flutter_login/src/utils/constants.dart';
import 'package:flutter_login/src/utils/dart_helper.dart';
import 'package:flutter_login/src/widgets/cards/auth_card_builder.dart';
import 'package:flutter_login/src/widgets/fade_in.dart';
import 'package:flutter_login/src/widgets/gradient_box.dart';
import 'package:flutter_login/src/widgets/hero_text.dart';
import 'package:flutter_login/theme.dart';
import 'package:provider/provider.dart';
import 'package:sign_in_button/sign_in_button.dart';

export 'package:sign_in_button/src/button_list.dart';

export 'src/models/login_data.dart';
export 'src/models/login_user_type.dart';
export 'src/models/signup_data.dart';
export 'src/models/term_of_service.dart';
export 'src/models/user_form_field.dart';
export 'src/providers/auth.dart';
export 'src/providers/login_messages.dart';
export 'src/providers/login_theme.dart';

class LoginProvider {
  /// Used for custom sign-in buttons.
  ///
  /// NOTE: Both [button] and [icon] can be added to [LoginProvider],
  /// but [button] will take preference over [icon]
  final Buttons? button;

  /// The icon shown on the provider button
  ///
  /// NOTE: Both [button] and [icon] can be added to [LoginProvider],
  /// but [button] will take preference over [icon]
  final IconData? icon;

  /// The label shown under the provider
  final String label;

  /// A Function called when the provider button is pressed.
  /// It must return null on success, or a `String` describing the error on failure.
  final ProviderAuthCallback callback;

  /// Optional
  ///
  /// Requires that the `additionalSignUpFields` argument is passed to `FlutterLogin`.
  /// When given, this callback must return a `Future<bool>`.
  /// If it evaluates to `true` the card containing the additional signup fields is shown, right after the evaluation of `callback`.
  /// If not given the default behaviour is not to show the signup card.
  final ProviderNeedsSignUpCallback? providerNeedsSignUpCallback;

  /// Enable or disable the animation of the button.
  ///
  /// Default: true
  final bool animated;

  /// Provide a list of errors to not display when a login has failed.
  /// For example, if the login is cancelled and you don't want to show a error
  /// message that the login is cancelled. If you provide the error message to this list
  /// the error is not shown
  ///
  /// Default: null
  final List<String>? errorsToExcludeFromErrorMessage;

  const LoginProvider({
    this.button,
    this.icon,
    required this.callback,
    this.errorsToExcludeFromErrorMessage,
    this.label = '',
    this.providerNeedsSignUpCallback,
    this.animated = true,
  }) : assert(button != null || icon != null);
}

class _AnimationTimeDilationDropdown extends StatelessWidget {
  const _AnimationTimeDilationDropdown({
    required this.onChanged,
    this.initialValue = 1.0,
  });

  final Function onChanged;
  final double initialValue;
  static const animationSpeeds = [1, 2, 5, 10];

  @override
  Widget build(BuildContext context) {
    return SizedBox(
      height: 200,
      child: Column(
        children: <Widget>[
          const Padding(
            padding: EdgeInsets.all(10.0),
            child: Text(
              'x1 is normal time, x5 means the animation is 5x times slower for debugging purpose',
              textAlign: TextAlign.center,
            ),
          ),
          SizedBox(
            height: 125,
            child: CupertinoPicker(
              scrollController: FixedExtentScrollController(
                initialItem: animationSpeeds.indexOf(initialValue.toInt()),
              ),
              itemExtent: 30.0,
              backgroundColor: Colors.white,
              onSelectedItemChanged: onChanged as void Function(int)?,
              children: animationSpeeds.map((x) => Text('x$x')).toList(),
            ),
          ),
        ],
      ),
    );
  }
}

class _Header extends StatefulWidget {
  const _Header({
    this.logo,
    this.logoTag,
    this.logoWidth = 0.75,
    this.title,
    this.titleTag,
    this.height = 250.0,
    this.logoController,
    this.titleController,
    required this.loginTheme,
  });

  final ImageProvider? logo;
  final String? logoTag;
  final double logoWidth;
  final String? title;
  final String? titleTag;
  final double height;
  final LoginTheme loginTheme;
  final AnimationController? logoController;
  final AnimationController? titleController;

  @override
  __HeaderState createState() => __HeaderState();
}

class __HeaderState extends State<_Header> {
  double _titleHeight = 0.0;

  /// https://stackoverflow.com/a/56997641/9449426
  double getEstimatedTitleHeight() {
    if (isNullOrEmpty(widget.title)) {
      return 0.0;
    }

    final theme = Theme.of(context);
    final renderParagraph = RenderParagraph(
      TextSpan(
        text: widget.title,
        style: theme.textTheme.displaySmall!.copyWith(
          fontSize: widget.loginTheme.beforeHeroFontSize,
        ),
      ),
      textDirection: TextDirection.ltr,
      maxLines: 1,
    );

    renderParagraph.layout(const BoxConstraints());

    return renderParagraph
        .getMinIntrinsicHeight(widget.loginTheme.beforeHeroFontSize)
        .ceilToDouble();
  }

  @override
  void didChangeDependencies() {
    super.didChangeDependencies();
    _titleHeight = getEstimatedTitleHeight();
  }

  @override
  void didUpdateWidget(_Header oldWidget) {
    super.didUpdateWidget(oldWidget);

    if (widget.title != oldWidget.title) {
      _titleHeight = getEstimatedTitleHeight();
    }
  }

  @override
  Widget build(BuildContext context) {
    final theme = Theme.of(context);
    const gap = 5.0;
    final logoHeight = min(
      (widget.height - MediaQuery.of(context).padding.top) - _titleHeight - gap,
      kMaxLogoHeight,
    );
    final displayLogo = widget.logo != null && logoHeight >= kMinLogoHeight;
    final cardWidth = min(MediaQuery.of(context).size.width * 0.75, 360.0);

    var logo = displayLogo
        ? Image(
            image: widget.logo!,
            filterQuality: FilterQuality.high,
            height: logoHeight,
            width: widget.logoWidth * cardWidth,
          )
        : const SizedBox.shrink();

    if (widget.logoTag != null) {
      logo = Hero(
        tag: widget.logoTag!,
        child: logo,
      );
    }

    Widget? title;
    if (widget.titleTag != null && !isNullOrEmpty(widget.title)) {
      title = HeroText(
        widget.title,
        key: kTitleKey,
        tag: widget.titleTag,
        largeFontSize: widget.loginTheme.beforeHeroFontSize,
        smallFontSize: widget.loginTheme.afterHeroFontSize,
        style: theme.textTheme.displaySmall,
        viewState: ViewState.enlarged,
      );
    } else if (!isNullOrEmpty(widget.title)) {
      title = Text(
        widget.title!,
        key: kTitleKey,
        style: theme.textTheme.displaySmall,
      );
    } else {
      title = null;
    }

    return SafeArea(
      child: SizedBox(
        height: widget.height - MediaQuery.of(context).padding.top,
        child: Column(
          mainAxisAlignment: MainAxisAlignment.end,
          children: <Widget>[
            if (displayLogo)
              FadeIn(
                controller: widget.logoController,
                offset: .25,
                fadeDirection: FadeDirection.topToBottom,
                child: logo,
              ),
            const SizedBox(height: gap),
            FadeIn(
              controller: widget.titleController,
              offset: .5,
              fadeDirection: FadeDirection.topToBottom,
              child: title,
            ),
          ],
        ),
      ),
    );
  }
}

class FlutterLogin extends StatefulWidget {
  FlutterLogin({
    super.key,
    this.onSignup,
    required this.onLogin,
    required this.onRecoverPassword,
    this.title,

    /// The [ImageProvider] or asset path [String] for the logo image to be displayed
    dynamic logo,

    /// The [ImageProvider] or asset path [String] for the background image to be displayed
    dynamic backgroundImage,
    this.messages,
    this.theme,
    this.userValidator,
    this.validateUserImmediately,
    this.passwordValidator,
    this.onSubmitAnimationCompleted,
    this.logoTag,
    this.userType = LoginUserType.email,
    this.titleTag,
    this.showDebugButtons = false,
    this.loginProviders = const <LoginProvider>[],
    this.hideForgotPasswordButton = false,
    this.loginAfterSignUp = true,
    this.footer,
    this.hideProvidersTitle = false,
    this.additionalSignupFields,
    this.disableCustomPageTransformer = false,
    this.navigateBackAfterRecovery = false,
    this.termsOfService = const <TermOfService>[],
    this.onConfirmRecover,
    this.onConfirmSignup,
    this.confirmSignupRequired,
    this.onResendCode,
    this.savedEmail = '',
    this.savedPassword = '',
    this.initialAuthMode = AuthMode.login,
    this.children,
    this.scrollable = false,
    this.confirmSignupKeyboardType,
    this.headerWidget,
    this.onSwitchToAdditionalFields,
    this.initialIsoCode,
    this.keyboardDismissBehavior = ScrollViewKeyboardDismissBehavior.manual,
<<<<<<< HEAD
  })  : assert(
          ((logo is String?) || (logo is ImageProvider?)) &&
              ((backgroundImage is String?) ||
                  (backgroundImage is ImageProvider?)),
        ),
        backgroundImage = backgroundImage is String
            ? AssetImage(backgroundImage)
            : backgroundImage as ImageProvider?,
=======
    this.autofocus = false,
  })  : assert((logo is String?) || (logo is ImageProvider?)),
>>>>>>> 81b149d5
        logo = logo is String ? AssetImage(logo) : logo as ImageProvider?;

  /// Called when the user hit the submit button when in sign up mode
  ///
  /// Can be null to disable signup.
  final SignupCallback? onSignup;

  /// Called when the user hit the submit button when in login mode
  final LoginCallback onLogin;

  /// [LoginUserType] can be email, name or phone, by default is email. It will change how
  /// the edit text autofill and behave accordingly to your choice
  final LoginUserType userType;

  /// list of LoginProvider each have an icon and a callback that will be Called when
  /// the user hit the provider icon button
  /// if not specified nothing will be shown
  final List<LoginProvider> loginProviders;

  /// Called when the user hit the submit button when in recover password mode
  final RecoverCallback onRecoverPassword;

  /// The large text above the login [Card], usually the app or company name
  final String? title;

  /// The image provider for the logo image to be displayed
  final ImageProvider? logo;

  /// The image provider for the background image to be displayed
  final ImageProvider? backgroundImage;

  /// Describes all of the labels, text hints, button texts and other auth
  /// descriptions
  final LoginMessages? messages;

  /// FlutterLogin's theme. If not specified, it will use the default theme as
  /// shown in the demo gifs and use the colorsheme in the closest `Theme`
  /// widget
  final LoginTheme? theme;

  /// Email validating logic, Returns an error string to display if the input is
  /// invalid, or null otherwise
  final FormFieldValidator<String>? userValidator;

  /// Should email be validated after losing focus [true] or after form
  /// submissions [false]. Default: [false]
  final bool? validateUserImmediately;

  /// Same as [userValidator] but for password
  final FormFieldValidator<String>? passwordValidator;

  /// Called after the submit animation's completed. Put your route transition
  /// logic here. Recommend to use with [logoTag] and [titleTag]
  final VoidCallback? onSubmitAnimationCompleted;

  /// Hero tag for logo image. If not specified, it will simply fade out when
  /// changing route
  final String? logoTag;

  /// Hero tag for title text. Need to specify `LoginTheme.beforeHeroFontSize`
  /// and `LoginTheme.afterHeroFontSize` if you want different font size before
  /// and after hero animation
  final String? titleTag;

  /// Display the debug buttons to quickly forward/reverse login animations. In
  /// release mode, this will be overrided to false regardless of the value
  /// passed in
  final bool showDebugButtons;

  /// This List contains the additional signup fields.
  /// By setting this, after signup another card with a form for additional user data is shown
  final List<UserFormField>? additionalSignupFields;

  /// Called when the user hit the submit button when in sign up mode, before
  /// additionalSignupFields are shown
  /// Optional
  final BeforeAdditionalFieldsCallback? onSwitchToAdditionalFields;

  /// Set to true to hide the Forgot Password button
  final bool hideForgotPasswordButton;

  /// Set to false to return back to sign in page after successful sign up
  final bool loginAfterSignUp;

  /// Optional footer text for example a copyright notice
  final String? footer;

  /// Hide the title above the login providers. If no providers are set this is uneffective
  final bool hideProvidersTitle;

  /// Disable the page transformation between switching authentication modes.
  /// Fixes #97 if disabled. https://github.com/NearHuscarl/flutter_login/issues/97
  final bool disableCustomPageTransformer;

  /// Navigate back to the login screen after recovery of password.
  final bool navigateBackAfterRecovery;

  /// Called when the user submits confirmation code in recover password mode
  /// Optional
  final ConfirmRecoverCallback? onConfirmRecover;

  /// Called when the user hits the submit button when in confirm signup mode
  /// Optional
  final ConfirmSignupCallback? onConfirmSignup;

  // Additional option to decide in runtime if confirmation is required
  // Optional
  final ConfirmSignupRequiredCallback? confirmSignupRequired;

  /// Sets [TextInputType] of sign up confirmation form.
  ///
  /// Defaults to [TextInputType.text].
  final TextInputType? confirmSignupKeyboardType;

  /// Called when the user hits the resend code button in confirm signup mode
  /// Only when onConfirmSignup is set
  final SignupCallback? onResendCode;

  /// Prefilled (ie. saved from previous session) value at startup for username
  /// (Auth class calls username email, therefore we use savedEmail here aswell)
  final String savedEmail;

  /// Prefilled (ie. saved from previous session) value at startup for password (applies both
  /// to Auth class password and confirmation password)
  final String savedPassword;

  /// List of terms of service to be listed during registration. On onSignup callback LoginData contains a list of TermOfServiceResult
  final List<TermOfService> termsOfService;

  /// The initial auth mode for the widget to show. This defaults to [AuthMode.login]
  /// if not specified. This field can allow you to show the sign up state by default.
  final AuthMode initialAuthMode;

  /// Supply custom widgets to the auth stack such as a custom logo widget
  final List<Widget>? children;

  /// If set to true, make the login window scrollable when overflowing instead
  /// of resizing the window.
  /// Default: false
  final bool scrollable;

  /// A widget that can be placed on top of the loginCard.
  final Widget? headerWidget;

  /// The initial Iso Code for the widget to show using [LoginUserType.intlPhone].
  /// if not specified. This field will show ['US'] by default.
  final String? initialIsoCode;

  final ScrollViewKeyboardDismissBehavior keyboardDismissBehavior;

  /// Whether or not to autofocus on the user field
  final bool autofocus;

  static String? defaultEmailValidator(String? value) {
    if (value == null || value.isEmpty || !email.hasMatch(value)) {
      return 'Invalid email!';
    }
    return null;
  }

  static String? defaultPasswordValidator(String? value) {
    if (value == null || value.isEmpty || value.length <= 2) {
      return 'Password is too short!';
    }
    return null;
  }

  @override
  State<FlutterLogin> createState() => _FlutterLoginState();
}

class _FlutterLoginState extends State<FlutterLogin>
    with TickerProviderStateMixin {
  final GlobalKey<AuthCardState> authCardKey = GlobalKey();

  static const loadingDuration = Duration(milliseconds: 400);
  double _selectTimeDilation = 1.0;

  late AnimationController _loadingController;
  late AnimationController _logoController;
  late AnimationController _titleController;

  @override
  void initState() {
    super.initState();

    _loadingController = AnimationController(
      vsync: this,
      duration: loadingDuration,
    )..addStatusListener((status) {
        if (status == AnimationStatus.forward) {
          _logoController.forward();
          _titleController.forward();
        }
        if (status == AnimationStatus.reverse) {
          _logoController.reverse();
          _titleController.reverse();
        }
      });
    _logoController = AnimationController(
      vsync: this,
      duration: loadingDuration,
    );
    _titleController = AnimationController(
      vsync: this,
      duration: loadingDuration,
    );

    Future.delayed(const Duration(seconds: 1), () {
      if (mounted) {
        _loadingController.forward();
      }
    });
  }

  @override
  void dispose() {
    _loadingController.dispose();
    _logoController.dispose();
    _titleController.dispose();
    super.dispose();
  }

  void _reverseHeaderAnimation() {
    if (widget.logoTag == null) {
      _logoController.reverse();
    }
    if (widget.titleTag == null) {
      _titleController.reverse();
    }
  }

  Widget _buildHeader(double height, LoginTheme loginTheme) {
    return _Header(
      logoController: _logoController,
      titleController: _titleController,
      height: height,
      logo: widget.logo,
      logoTag: widget.logoTag,
      logoWidth: widget.theme?.logoWidth ?? 0.75,
      title: widget.title,
      titleTag: widget.titleTag,
      loginTheme: loginTheme,
    );
  }

  Widget _buildDebugAnimationButtons() {
    const textStyle = TextStyle(fontSize: 12, color: Colors.white);

    return Positioned(
      bottom: 0,
      right: 0,
      child: Row(
        key: kDebugToolbarKey,
        children: <Widget>[
          MaterialButton(
            color: Colors.green,
            onPressed: () {
              timeDilation = 1.0;
              showModalBottomSheet(
                context: context,
                builder: (_) {
                  return _AnimationTimeDilationDropdown(
                    initialValue: _selectTimeDilation,
                    onChanged: (int index) {
                      setState(() {
                        _selectTimeDilation = _AnimationTimeDilationDropdown
                            .animationSpeeds[index]
                            .toDouble();
                      });
                    },
                  );
                },
              ).then((_) {
                // wait until the BottomSheet close animation finishing before
                // assigning or you will have to watch x100 time slower animation
                Future.delayed(const Duration(milliseconds: 300), () {
                  timeDilation = _selectTimeDilation;
                });
              });
            },
            child: const Text('OPTIONS', style: textStyle),
          ),
          MaterialButton(
            materialTapTargetSize: MaterialTapTargetSize.shrinkWrap,
            color: Colors.blue,
            onPressed: () => authCardKey.currentState!.runLoadingAnimation(),
            child: const Text('LOADING', style: textStyle),
          ),
          MaterialButton(
            materialTapTargetSize: MaterialTapTargetSize.shrinkWrap,
            color: Colors.orange,
            onPressed: () => authCardKey.currentState!.runChangePageAnimation(),
            child: const Text('PAGE', style: textStyle),
          ),
          MaterialButton(
            materialTapTargetSize: MaterialTapTargetSize.shrinkWrap,
            color: Colors.red,
            onPressed: () =>
                authCardKey.currentState!.runChangeRouteAnimation(),
            child: const Text('NAV', style: textStyle),
          ),
        ],
      ),
    );
  }

  ThemeData _mergeTheme({
    required ThemeData theme,
    required LoginTheme loginTheme,
  }) {
    final blackOrWhite =
        theme.brightness == Brightness.light ? Colors.black54 : Colors.white;
    final primaryOrWhite = theme.brightness == Brightness.light
        ? theme.primaryColor
        : Colors.white;
    final originalPrimaryColor = loginTheme.primaryColor ?? theme.primaryColor;
    final primaryDarkShades = getDarkShades(originalPrimaryColor);
    final primaryColor = primaryDarkShades.length == 1
        ? lighten(primaryDarkShades.first!)
        : primaryDarkShades.first;
    final primaryColorDark = primaryDarkShades.length >= 3
        ? primaryDarkShades[2]
        : primaryDarkShades.last;
    final accentColor = loginTheme.accentColor ?? theme.colorScheme.secondary;
    final errorColor = loginTheme.errorColor ?? theme.colorScheme.error;
    // the background is a dark gradient, force to use white text if detect default black text color
    final isDefaultBlackText = theme.textTheme.displaySmall!.color ==
        Typography.blackMountainView.displaySmall!.color;
    final titleStyle = theme.textTheme.displaySmall!
        .copyWith(
          color: loginTheme.accentColor ??
              (isDefaultBlackText
                  ? Colors.white
                  : theme.textTheme.displaySmall!.color),
          fontSize: loginTheme.beforeHeroFontSize,
          fontWeight: FontWeight.w300,
        )
        .merge(loginTheme.titleStyle);
    final footerStyle = theme.textTheme.bodyLarge!
        .copyWith(
          color: loginTheme.accentColor ??
              (isDefaultBlackText
                  ? Colors.white
                  : theme.textTheme.displaySmall!.color),
        )
        .merge(loginTheme.footerTextStyle);
    final textStyle = theme.textTheme.bodyMedium!
        .copyWith(color: blackOrWhite)
        .merge(loginTheme.bodyStyle);
    final textFieldStyle = theme.textTheme.titleMedium!
        .copyWith(color: blackOrWhite, fontSize: 14)
        .merge(loginTheme.textFieldStyle);
    final buttonStyle = theme.textTheme.labelLarge!
        .copyWith(color: Colors.white)
        .merge(loginTheme.buttonStyle);
    final cardTheme = loginTheme.cardTheme;
    final inputTheme = loginTheme.inputTheme;
    final buttonTheme = loginTheme.buttonTheme;
    final roundBorderRadius = BorderRadius.circular(100);

    LoginThemeHelper.loginTextStyle = titleStyle;

    TextStyle labelStyle;

    if (loginTheme.primaryColorAsInputLabel) {
      labelStyle = TextStyle(color: primaryColor);
    } else {
      labelStyle = TextStyle(color: blackOrWhite);
    }

    return theme.copyWith(
      primaryColor: primaryColor,
      primaryColorDark: primaryColorDark,
      cardTheme: theme.cardTheme.copyWith(
        clipBehavior: cardTheme.clipBehavior,
        surfaceTintColor: cardTheme.surfaceTintColor,
        color: cardTheme.color ?? theme.cardColor,
        elevation: cardTheme.elevation ?? 12.0,
        margin: cardTheme.margin ?? const EdgeInsets.all(4.0),
        shape: cardTheme.shape ??
            RoundedRectangleBorder(borderRadius: BorderRadius.circular(20.0)),
      ),
      inputDecorationTheme: theme.inputDecorationTheme.copyWith(
        filled: inputTheme.filled,
        fillColor: inputTheme.fillColor ??
            Color.alphaBlend(
              primaryOrWhite.withOpacity(.07),
              Colors.grey.withOpacity(.04),
            ),
        contentPadding: inputTheme.contentPadding ??
            const EdgeInsets.symmetric(vertical: 4.0),
        errorStyle: inputTheme.errorStyle ?? TextStyle(color: errorColor),
        labelStyle: inputTheme.labelStyle ?? labelStyle,
        enabledBorder: inputTheme.enabledBorder ??
            inputTheme.border ??
            OutlineInputBorder(
              borderSide: const BorderSide(color: Colors.transparent),
              borderRadius: roundBorderRadius,
            ),
        focusedBorder: inputTheme.focusedBorder ??
            inputTheme.border ??
            OutlineInputBorder(
              borderSide: BorderSide(color: primaryColor!, width: 1.5),
              borderRadius: roundBorderRadius,
            ),
        errorBorder: inputTheme.errorBorder ??
            inputTheme.border ??
            OutlineInputBorder(
              borderSide: BorderSide(color: errorColor),
              borderRadius: roundBorderRadius,
            ),
        focusedErrorBorder: inputTheme.focusedErrorBorder ??
            inputTheme.border ??
            OutlineInputBorder(
              borderSide: BorderSide(color: errorColor, width: 1.5),
              borderRadius: roundBorderRadius,
            ),
        disabledBorder: inputTheme.disabledBorder ??
            inputTheme.border ??
            OutlineInputBorder(
              borderSide: const BorderSide(color: Colors.transparent),
              borderRadius: roundBorderRadius,
            ),
      ),
      floatingActionButtonTheme: theme.floatingActionButtonTheme.copyWith(
        backgroundColor: buttonTheme.backgroundColor ?? primaryColor,
        splashColor: buttonTheme.splashColor ?? theme.colorScheme.secondary,
        elevation: buttonTheme.elevation ?? 4.0,
        highlightElevation: buttonTheme.highlightElevation ?? 2.0,
        shape: buttonTheme.shape ?? const StadiumBorder(),
      ),
      // put it here because floatingActionButtonTheme doesnt have highlightColor property
      highlightColor:
          loginTheme.buttonTheme.highlightColor ?? theme.highlightColor,
      textTheme: theme.textTheme.copyWith(
        displaySmall: titleStyle,
        bodyMedium: textStyle,
        titleMedium: textFieldStyle,
        titleSmall: footerStyle,
        labelLarge: buttonStyle,
      ),
      colorScheme: Theme.of(context)
          .colorScheme
          .copyWith(secondary: accentColor)
          .copyWith(error: errorColor),
    );
  }

  @override
  Widget build(BuildContext context) {
    final loginTheme = widget.theme ?? LoginTheme();
    final theme = _mergeTheme(theme: Theme.of(context), loginTheme: loginTheme);
    final deviceSize = MediaQuery.of(context).size;
    final headerMargin = loginTheme.headerMargin ?? 15;
    final cardInitialHeight = loginTheme.cardInitialHeight ?? 300;
    final cardTopPosition = loginTheme.cardTopPosition ??
        max(deviceSize.height / 2 - cardInitialHeight / 2, 85);
    final headerHeight = cardTopPosition - headerMargin;
    final userValidator =
        widget.userValidator ?? FlutterLogin.defaultEmailValidator;
    final validateUserImmediately = widget.validateUserImmediately ?? false;
    final passwordValidator =
        widget.passwordValidator ?? FlutterLogin.defaultPasswordValidator;

    Widget footerWidget = const SizedBox();
    if (widget.footer != null) {
      footerWidget = Padding(
        padding: EdgeInsets.only(bottom: loginTheme.footerBottomPadding),
        child: Text(
          widget.footer!,
          style: theme.textTheme.titleSmall,
          textAlign: TextAlign.center,
        ),
      );
    }

    return MultiProvider(
      providers: [
        ChangeNotifierProvider.value(
          value: widget.messages ?? LoginMessages(),
        ),
        ChangeNotifierProvider.value(
          value: widget.theme ?? LoginTheme(),
        ),
        ChangeNotifierProvider(
          create: (context) => Auth(
            onLogin: widget.onLogin,
            onSignup: widget.onSignup,
            onRecoverPassword: widget.onRecoverPassword,
            loginProviders: widget.loginProviders,
            email: widget.savedEmail,
            password: widget.savedPassword,
            confirmPassword: widget.savedPassword,
            onConfirmRecover: widget.onConfirmRecover,
            onConfirmSignup: widget.onConfirmSignup,
            confirmSignupRequired: widget.confirmSignupRequired,
            beforeAdditionalFieldsCallback: widget.onSwitchToAdditionalFields,
            onResendCode: widget.onResendCode,
            termsOfService: widget.termsOfService,
            initialAuthMode: widget.initialAuthMode,
          ),
        ),
      ],
      child: Scaffold(
        backgroundColor: Colors.transparent,
        body: Stack(
          children: <Widget>[
            if (widget.backgroundImage == null)
              GradientBox(
                colors: [
                  loginTheme.pageColorLight ?? theme.primaryColor,
                  loginTheme.pageColorDark ?? theme.primaryColorDark,
                ],
              )
            else
              Container(
                decoration: BoxDecoration(
                  image: DecorationImage(
                    image: widget.backgroundImage!,
                    fit: BoxFit.cover,
                  ),
                ),
              ),
            SingleChildScrollView(
              keyboardDismissBehavior: widget.keyboardDismissBehavior,
              child: Theme(
                data: theme,
                child: Stack(
                  alignment: Alignment.center,
                  children: <Widget>[
                    Positioned(
                      child: AuthCard(
                        key: authCardKey,
                        userType: widget.userType,
                        keyboardDismissBehavior: widget.keyboardDismissBehavior,
                        padding: EdgeInsets.only(top: cardTopPosition),
                        loadingController: _loadingController,
                        userValidator: userValidator,
                        validateUserImmediately: validateUserImmediately,
                        passwordValidator: passwordValidator,
                        onSubmit: _reverseHeaderAnimation,
                        onSubmitCompleted: widget.onSubmitAnimationCompleted,
                        hideSignUpButton: widget.onSignup == null,
                        hideForgotPasswordButton:
                            widget.hideForgotPasswordButton,
                        loginAfterSignUp: widget.loginAfterSignUp,
                        hideProvidersTitle: widget.hideProvidersTitle,
                        additionalSignUpFields: widget.additionalSignupFields,
                        disableCustomPageTransformer:
                            widget.disableCustomPageTransformer,
                        loginTheme: widget.theme,
                        navigateBackAfterRecovery:
                            widget.navigateBackAfterRecovery,
                        scrollable: widget.scrollable,
                        confirmSignupKeyboardType:
                            widget.confirmSignupKeyboardType,
                        introWidget: widget.headerWidget,
                        initialIsoCode: widget.initialIsoCode,
                        autofocus: widget.autofocus,
                      ),
                    ),
                    Positioned(
                      top: cardTopPosition - headerHeight - headerMargin,
                      child: _buildHeader(headerHeight, loginTheme),
                    ),
                    Positioned.fill(
                      child: Align(
                        alignment: Alignment.bottomCenter,
                        child: footerWidget,
                      ),
                    ),
                    ...?widget.children,
                  ],
                ),
              ),
            ),
            if (!kReleaseMode && widget.showDebugButtons)
              _buildDebugAnimationButtons(),
          ],
        ),
      ),
    );
  }
}<|MERGE_RESOLUTION|>--- conflicted
+++ resolved
@@ -317,7 +317,7 @@
     this.onSwitchToAdditionalFields,
     this.initialIsoCode,
     this.keyboardDismissBehavior = ScrollViewKeyboardDismissBehavior.manual,
-<<<<<<< HEAD
+    this.autofocus = false,
   })  : assert(
           ((logo is String?) || (logo is ImageProvider?)) &&
               ((backgroundImage is String?) ||
@@ -325,12 +325,7 @@
         ),
         backgroundImage = backgroundImage is String
             ? AssetImage(backgroundImage)
-            : backgroundImage as ImageProvider?,
-=======
-    this.autofocus = false,
-  })  : assert((logo is String?) || (logo is ImageProvider?)),
->>>>>>> 81b149d5
-        logo = logo is String ? AssetImage(logo) : logo as ImageProvider?;
+            : backgroundImage as ImageProvider?;
 
   /// Called when the user hit the submit button when in sign up mode
   ///
