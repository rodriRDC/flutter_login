--- conflicted
+++ resolved
@@ -327,9 +327,11 @@
         return _RecoverCard(
           userValidator: widget.userValidator,
           userType: widget.userType,
+          loginTheme: widget.loginTheme,
+          navigateBack: widget.navigateBackAfterRecovery,
           onSwitchLogin: () => _changeCard(_loginPageIndex),
-          loginTheme: widget.loginTheme,
         );
+
       case _additionalSignUpIndex:
         if (widget.additionalSignUpFields == null) {
           throw StateError('The additional fields List is null');
@@ -369,40 +371,6 @@
             ? null
             : CustomPageTransformer(),
         itemBuilder: (BuildContext context, int index) {
-<<<<<<< HEAD
-=======
-          final child = (index == 0)
-              ? _buildLoadingAnimator(
-                  theme: theme,
-                  child: _LoginCard(
-                    key: _cardKey,
-                    userType: widget.userType,
-                    loadingController: _isLoadingFirstTime
-                        ? _formLoadingController
-                        : (_formLoadingController..value = 1.0),
-                    userValidator: widget.userValidator,
-                    passwordValidator: widget.passwordValidator,
-                    onSwitchRecoveryPassword: () => _switchRecovery(true),
-                    onSubmitCompleted: () {
-                      _forwardChangeRouteAnimation().then((_) {
-                        widget.onSubmitCompleted!();
-                      });
-                    },
-                    hideSignUpButton: widget.hideSignUpButton,
-                    hideForgotPasswordButton: widget.hideForgotPasswordButton,
-                    loginAfterSignUp: widget.loginAfterSignUp,
-                    hideProvidersTitle: widget.hideProvidersTitle,
-                  ),
-                )
-              : _RecoverCard(
-                  userValidator: widget.userValidator,
-                  userType: widget.userType,
-                  loginTheme: widget.loginTheme,
-                  navigateBack: widget.navigateBackAfterRecovery,
-                  onSwitchLogin: () => _switchRecovery(false),
-                );
-
->>>>>>> 093cc6d7
           return Align(
             alignment: Alignment.topCenter,
             child: _changeToCard(context, index),
