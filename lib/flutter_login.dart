library flutter_login;

import 'dart:math';
import 'package:flutter/cupertino.dart';
import 'package:flutter/scheduler.dart' show timeDilation;
import 'package:flutter/foundation.dart';
import 'package:flutter/rendering.dart';
import 'package:flutter/material.dart';
import 'package:provider/provider.dart';
import 'src/providers/login_theme.dart';
import 'src/widgets/null_widget.dart';
import 'theme.dart';
import 'src/dart_helper.dart';
import 'src/color_helper.dart';
import 'src/providers/auth.dart';
import 'src/providers/login_messages.dart';
import 'src/regex.dart';
import 'src/widgets/auth_card.dart';
import 'src/widgets/fade_in.dart';
import 'src/widgets/hero_text.dart';
import 'src/widgets/gradient_box.dart';
export 'src/models/login_data.dart';
export 'src/providers/login_messages.dart';
export 'src/providers/login_theme.dart';
import 'src/constants.dart';

class LoginProvider {
  final IconData icon;
  final ProviderAuthCallback callback;

  LoginProvider({@required this.icon, @required this.callback})
      : assert((icon != null && callback != null),
            ' callback and icon should not be null');
}

class _AnimationTimeDilationDropdown extends StatelessWidget {
  _AnimationTimeDilationDropdown({
    @required this.onChanged,
    this.initialValue = 1.0,
  });

  final Function onChanged;
  final double initialValue;
  static const animationSpeeds = [1, 2, 5, 10];

  @override
  Widget build(BuildContext context) {
    return SizedBox(
      height: 200,
      child: Column(
        crossAxisAlignment: CrossAxisAlignment.center,
        children: <Widget>[
          Padding(
            padding: const EdgeInsets.all(10.0),
            child: Text(
              'x1 is normal time, x5 means the animation is 5x times slower for debugging purpose',
              textAlign: TextAlign.center,
            ),
          ),
          SizedBox(
            height: 125,
            child: CupertinoPicker(
              scrollController: FixedExtentScrollController(
                initialItem: animationSpeeds.indexOf(initialValue.toInt()),
              ),
              itemExtent: 30.0,
              backgroundColor: Colors.white,
              onSelectedItemChanged: onChanged,
              children: animationSpeeds.map((x) => Text('x$x')).toList(),
            ),
          ),
        ],
      ),
    );
  }
}

class _Header extends StatefulWidget {
  _Header({
    this.logoPath,
    this.logoTag,
    this.title,
    this.titleTag,
    this.height = 250.0,
    this.logoController,
    this.titleController,
    @required this.loginTheme,
  });

  final String logoPath;
  final String logoTag;
  final String title;
  final String titleTag;
  final double height;
  final LoginTheme loginTheme;
  final AnimationController logoController;
  final AnimationController titleController;

  @override
  __HeaderState createState() => __HeaderState();
}

class __HeaderState extends State<_Header> {
  double _titleHeight = 0.0;

  /// https://stackoverflow.com/a/56997641/9449426
  double getEstimatedTitleHeight() {
    if (DartHelper.isNullOrEmpty(widget.title)) {
      return 0.0;
    }

    final theme = Theme.of(context);
    final renderParagraph = RenderParagraph(
      TextSpan(
        text: widget.title,
        style: theme.textTheme.headline3.copyWith(
          fontSize: widget.loginTheme.beforeHeroFontSize,
        ),
      ),
      textDirection: TextDirection.ltr,
      maxLines: 1,
    );

    renderParagraph.layout(BoxConstraints());

    return renderParagraph
        .getMinIntrinsicHeight(widget.loginTheme.beforeHeroFontSize)
        .ceilToDouble();
  }

  @override
  void didChangeDependencies() {
    super.didChangeDependencies();
    _titleHeight = getEstimatedTitleHeight();
  }

  @override
  void didUpdateWidget(_Header oldWidget) {
    super.didUpdateWidget(oldWidget);

    if (widget.title != oldWidget.title) {
      _titleHeight = getEstimatedTitleHeight();
    }
  }

  @override
  Widget build(BuildContext context) {
    final theme = Theme.of(context);
    const gap = 5.0;
    final logoHeight = min(widget.height - _titleHeight - gap, kMaxLogoHeight);
    final displayLogo = widget.logoPath != null && logoHeight >= kMinLogoHeight;

    var logo = displayLogo
        ? Image.asset(
            widget.logoPath,
            filterQuality: FilterQuality.high,
            height: logoHeight,
          )
        : NullWidget();

    if (widget.logoTag != null) {
      logo = Hero(
        tag: widget.logoTag,
        child: logo,
      );
    }

    Widget title;
    if (widget.titleTag != null && !DartHelper.isNullOrEmpty(widget.title)) {
      title = HeroText(
        widget.title,
        key: kTitleKey,
        tag: widget.titleTag,
        largeFontSize: widget.loginTheme.beforeHeroFontSize,
        smallFontSize: widget.loginTheme.afterHeroFontSize,
        style: theme.textTheme.headline3,
        viewState: ViewState.enlarged,
      );
    } else if (!DartHelper.isNullOrEmpty(widget.title)) {
      title = Text(
        widget.title,
        key: kTitleKey,
        style: theme.textTheme.headline3,
      );
    } else {
      title = null;
    }

    return SizedBox(
      height: widget.height,
      child: Column(
        mainAxisAlignment: MainAxisAlignment.end,
        children: <Widget>[
          if (displayLogo)
            FadeIn(
              controller: widget.logoController,
              offset: .25,
              fadeDirection: FadeDirection.topToBottom,
              child: logo,
            ),
          SizedBox(height: gap),
          FadeIn(
            controller: widget.titleController,
            offset: .5,
            fadeDirection: FadeDirection.topToBottom,
            child: title,
          ),
        ],
      ),
    );
  }
}

class FlutterLogin extends StatefulWidget {
  FlutterLogin({
    Key key,
    @required this.onSignup,
    @required this.onLogin,
    @required this.onRecoverPassword,
    this.title = 'LOGIN',
    this.logo,
    this.messages,
    this.theme,
    this.emailValidator,
    this.passwordValidator,
    this.onSubmitAnimationCompleted,
    this.logoTag,
    this.titleTag,
    this.showDebugButtons = false,
<<<<<<< HEAD
    this.loginProvidersList = const <LoginProvider>[],
=======
    this.hideForgotPasswordButton = false,
    this.hideSignUpButton = false,
>>>>>>> 3a5a3e95
  }) : super(key: key);

  /// Called when the user hit the submit button when in sign up mode
  final AuthCallback onSignup;

  /// Called when the user hit the submit button when in login mode
  final AuthCallback onLogin;

  /// list of LoginProvider each have an icon and a callback that will be Called when
  /// the user hit the provider icon button
  /// if not specified nothing will be shown
  final List<LoginProvider> loginProvidersList;

  /// Called when the user hit the submit button when in recover password mode
  final RecoverCallback onRecoverPassword;

  /// The large text above the login [Card], usually the app or company name
  final String title;

  /// The path to the asset image that will be passed to the `Image.asset()`
  final String logo;

  /// Describes all of the labels, text hints, button texts and other auth
  /// descriptions
  final LoginMessages messages;

  /// FlutterLogin's theme. If not specified, it will use the default theme as
  /// shown in the demo gifs and use the colorsheme in the closest `Theme`
  /// widget
  final LoginTheme theme;

  /// Email validating logic, Returns an error string to display if the input is
  /// invalid, or null otherwise
  final FormFieldValidator<String> emailValidator;

  /// Same as [emailValidator] but for password
  final FormFieldValidator<String> passwordValidator;

  /// Called after the submit animation's completed. Put your route transition
  /// logic here. Recommend to use with [logoTag] and [titleTag]
  final Function onSubmitAnimationCompleted;

  /// Hero tag for logo image. If not specified, it will simply fade out when
  /// changing route
  final String logoTag;

  /// Hero tag for title text. Need to specify `LoginTheme.beforeHeroFontSize`
  /// and `LoginTheme.afterHeroFontSize` if you want different font size before
  /// and after hero animation
  final String titleTag;

  /// Display the debug buttons to quickly forward/reverse login animations. In
  /// release mode, this will be overrided to false regardless of the value
  /// passed in
  final bool showDebugButtons;

  /// Set to true to hide the Forgot Password button
  final bool hideForgotPasswordButton;

  /// Set to true to hide the SignUp button
  final bool hideSignUpButton;

  static final FormFieldValidator<String> defaultEmailValidator = (value) {
    if (value.isEmpty || !Regex.email.hasMatch(value)) {
      return 'Invalid email!';
    }
    return null;
  };

  static final FormFieldValidator<String> defaultPasswordValidator = (value) {
    if (value.isEmpty || value.length <= 2) {
      return 'Password is too short!';
    }
    return null;
  };

  @override
  _FlutterLoginState createState() => _FlutterLoginState();
}

class _FlutterLoginState extends State<FlutterLogin>
    with TickerProviderStateMixin {
  final GlobalKey<AuthCardState> authCardKey = GlobalKey();
  static const loadingDuration = Duration(milliseconds: 400);
  AnimationController _loadingController;
  AnimationController _logoController;
  AnimationController _titleController;
  double _selectTimeDilation = 1.0;

  @override
  void initState() {
    super.initState();

    _loadingController = AnimationController(
      vsync: this,
      duration: loadingDuration,
    )..addStatusListener((status) {
        if (status == AnimationStatus.forward) {
          _logoController.forward();
          _titleController.forward();
        }
        if (status == AnimationStatus.reverse) {
          _logoController.reverse();
          _titleController.reverse();
        }
      });
    _logoController = AnimationController(
      vsync: this,
      duration: loadingDuration,
    );
    _titleController = AnimationController(
      vsync: this,
      duration: loadingDuration,
    );

    Future.delayed(const Duration(seconds: 1), () {
      _loadingController.forward();
    });
  }

  @override
  void dispose() {
    _loadingController.dispose();
    _logoController.dispose();
    _titleController.dispose();
    super.dispose();
  }

  void _reverseHeaderAnimation() {
    if (widget.logoTag == null) {
      _logoController.reverse();
    }
    if (widget.titleTag == null) {
      _titleController.reverse();
    }
  }

  Widget _buildHeader(double height, LoginTheme loginTheme) {
    return _Header(
      logoController: _logoController,
      titleController: _titleController,
      height: height,
      logoPath: widget.logo,
      logoTag: widget.logoTag,
      title: widget.title,
      titleTag: widget.titleTag,
      loginTheme: loginTheme,
    );
  }

  Widget _buildDebugAnimationButtons() {
    const textStyle = TextStyle(fontSize: 12, color: Colors.white);

    return Positioned(
      bottom: 0,
      right: 0,
      child: Row(
        key: kDebugToolbarKey,
        children: <Widget>[
          MaterialButton(
            color: Colors.green,
            onPressed: () {
              timeDilation = 1.0;
              showModalBottomSheet(
                context: context,
                builder: (_) {
                  return _AnimationTimeDilationDropdown(
                    initialValue: _selectTimeDilation,
                    onChanged: (int index) {
                      setState(() {
                        _selectTimeDilation = _AnimationTimeDilationDropdown
                            .animationSpeeds[index]
                            .toDouble();
                      });
                    },
                  );
                },
              ).then((_) {
                // wait until the BottomSheet close animation finishing before
                // assigning or you will have to watch x100 time slower animation
                Future.delayed(const Duration(milliseconds: 300), () {
                  timeDilation = _selectTimeDilation;
                });
              });
            },
            child: Text('OPTIONS', style: textStyle),
          ),
          MaterialButton(
            materialTapTargetSize: MaterialTapTargetSize.shrinkWrap,
            color: Colors.blue,
            onPressed: () => authCardKey.currentState.runLoadingAnimation(),
            child: Text('LOADING', style: textStyle),
          ),
          MaterialButton(
            materialTapTargetSize: MaterialTapTargetSize.shrinkWrap,
            color: Colors.orange,
            onPressed: () => authCardKey.currentState.runChangePageAnimation(),
            child: Text('PAGE', style: textStyle),
          ),
          MaterialButton(
            materialTapTargetSize: MaterialTapTargetSize.shrinkWrap,
            color: Colors.red,
            onPressed: () => authCardKey.currentState.runChangeRouteAnimation(),
            child: Text('NAV', style: textStyle),
          ),
        ],
      ),
    );
  }

  ThemeData _mergeTheme({ThemeData theme, LoginTheme loginTheme}) {
    final originalPrimaryColor = loginTheme.primaryColor ?? theme.primaryColor;
    final primaryDarkShades = getDarkShades(originalPrimaryColor);
    final primaryColor = primaryDarkShades.length == 1
        ? lighten(primaryDarkShades.first)
        : primaryDarkShades.first;
    final primaryColorDark = primaryDarkShades.length >= 3
        ? primaryDarkShades[2]
        : primaryDarkShades.last;
    final accentColor = loginTheme.accentColor ?? theme.accentColor;
    final errorColor = loginTheme.errorColor ?? theme.errorColor;
    // the background is a dark gradient, force to use white text if detect default black text color
    final isDefaultBlackText = theme.textTheme.headline3.color ==
        Typography.blackMountainView.headline3.color;
    final titleStyle = theme.textTheme.headline3
        .copyWith(
          color: loginTheme.accentColor ??
              (isDefaultBlackText
                  ? Colors.white
                  : theme.textTheme.headline3.color),
          fontSize: loginTheme.beforeHeroFontSize,
          fontWeight: FontWeight.w300,
        )
        .merge(loginTheme.titleStyle);
    final textStyle = theme.textTheme.bodyText2
        .copyWith(color: Colors.black54)
        .merge(loginTheme.bodyStyle);
    final textFieldStyle = theme.textTheme.subtitle1
        .copyWith(color: Colors.black.withOpacity(.65), fontSize: 14)
        .merge(loginTheme.textFieldStyle);
    final buttonStyle = theme.textTheme.button
        .copyWith(color: Colors.white)
        .merge(loginTheme.buttonStyle);
    final cardTheme = loginTheme.cardTheme;
    final inputTheme = loginTheme.inputTheme;
    final buttonTheme = loginTheme.buttonTheme;
    final roundBorderRadius = BorderRadius.circular(100);

    LoginThemeHelper.loginTextStyle = titleStyle;

    return theme.copyWith(
      primaryColor: primaryColor,
      primaryColorDark: primaryColorDark,
      accentColor: accentColor,
      errorColor: errorColor,
      cardTheme: theme.cardTheme.copyWith(
        clipBehavior: cardTheme.clipBehavior,
        color: cardTheme.color ?? theme.cardColor,
        elevation: cardTheme.elevation ?? 12.0,
        margin: cardTheme.margin ?? const EdgeInsets.all(4.0),
        shape: cardTheme.shape ??
            RoundedRectangleBorder(borderRadius: BorderRadius.circular(20.0)),
      ),
      inputDecorationTheme: theme.inputDecorationTheme.copyWith(
        filled: inputTheme.filled,
        fillColor: inputTheme.fillColor ??
            Color.alphaBlend(
              primaryColor.withOpacity(.07),
              Colors.grey.withOpacity(.04),
            ),
        contentPadding: inputTheme.contentPadding ??
            const EdgeInsets.symmetric(vertical: 4.0),
        errorStyle: inputTheme.errorStyle ?? TextStyle(color: errorColor),
        labelStyle: inputTheme.labelStyle,
        enabledBorder: inputTheme.enabledBorder ??
            inputTheme.border ??
            OutlineInputBorder(
              borderSide: BorderSide(color: Colors.transparent),
              borderRadius: roundBorderRadius,
            ),
        focusedBorder: inputTheme.focusedBorder ??
            inputTheme.border ??
            OutlineInputBorder(
              borderSide: BorderSide(color: primaryColor, width: 1.5),
              borderRadius: roundBorderRadius,
            ),
        errorBorder: inputTheme.errorBorder ??
            inputTheme.border ??
            OutlineInputBorder(
              borderSide: BorderSide(color: errorColor),
              borderRadius: roundBorderRadius,
            ),
        focusedErrorBorder: inputTheme.focusedErrorBorder ??
            inputTheme.border ??
            OutlineInputBorder(
              borderSide: BorderSide(color: errorColor, width: 1.5),
              borderRadius: roundBorderRadius,
            ),
        disabledBorder: inputTheme.disabledBorder ?? inputTheme.border,
      ),
      floatingActionButtonTheme: theme.floatingActionButtonTheme.copyWith(
        backgroundColor: buttonTheme?.backgroundColor ?? primaryColor,
        splashColor: buttonTheme.splashColor ?? theme.accentColor,
        elevation: buttonTheme.elevation ?? 4.0,
        highlightElevation: buttonTheme.highlightElevation ?? 2.0,
        shape: buttonTheme.shape ?? StadiumBorder(),
      ),
      // put it here because floatingActionButtonTheme doesnt have highlightColor property
      highlightColor:
          loginTheme.buttonTheme.highlightColor ?? theme.highlightColor,
      textTheme: theme.textTheme.copyWith(
        headline3: titleStyle,
        bodyText2: textStyle,
        subtitle1: textFieldStyle,
        button: buttonStyle,
      ),
    );
  }

  @override
  Widget build(BuildContext context) {
    final loginTheme = widget.theme ?? LoginTheme();
    final theme = _mergeTheme(theme: Theme.of(context), loginTheme: loginTheme);
    final deviceSize = MediaQuery.of(context).size;
    const headerMargin = 15;
    const cardInitialHeight = 300;
    final cardTopPosition = deviceSize.height / 2 - cardInitialHeight / 2;
    final headerHeight = cardTopPosition - headerMargin;
    final emailValidator =
        widget.emailValidator ?? FlutterLogin.defaultEmailValidator;
    final passwordValidator =
        widget.passwordValidator ?? FlutterLogin.defaultPasswordValidator;

    return MultiProvider(
      providers: [
        ChangeNotifierProvider.value(
          value: widget.messages ?? LoginMessages(),
        ),
        ChangeNotifierProvider(
          create: (context) => Auth(
            onLogin: widget.onLogin,
            onSignup: widget.onSignup,
            onRecoverPassword: widget.onRecoverPassword,
            loginProvidersList: widget.loginProvidersList,
          ),
        ),
      ],
      child: Scaffold(
        // resizeToAvoidBottomInset: false,
        body: Stack(
          children: <Widget>[
            GradientBox(
              colors: [
                loginTheme.pageColorLight ?? theme.primaryColor,
                loginTheme.pageColorDark ?? theme.primaryColorDark,
              ],
              begin: Alignment.topLeft,
              end: Alignment.bottomRight,
            ),
            SingleChildScrollView(
              child: Theme(
                data: theme,
                child: Stack(
                  alignment: Alignment.center,
                  children: <Widget>[
                    Positioned(
                      child: AuthCard(
                        key: authCardKey,
                        padding: EdgeInsets.only(top: cardTopPosition),
                        loadingController: _loadingController,
                        emailValidator: emailValidator,
                        passwordValidator: passwordValidator,
                        onSubmit: _reverseHeaderAnimation,
                        onSubmitCompleted: widget.onSubmitAnimationCompleted,
                        hideSignUpButton: widget.hideSignUpButton,
                        hideForgotPasswordButton:
                            widget.hideForgotPasswordButton,
                      ),
                    ),
                    Positioned(
                      top: cardTopPosition - headerHeight - headerMargin,
                      child: _buildHeader(headerHeight, loginTheme),
                    ),
                  ],
                ),
              ),
            ),
            if (!kReleaseMode && widget.showDebugButtons)
              _buildDebugAnimationButtons(),
          ],
        ),
      ),
    );
  }
}<|MERGE_RESOLUTION|>--- conflicted
+++ resolved
@@ -227,12 +227,9 @@
     this.logoTag,
     this.titleTag,
     this.showDebugButtons = false,
-<<<<<<< HEAD
     this.loginProvidersList = const <LoginProvider>[],
-=======
     this.hideForgotPasswordButton = false,
     this.hideSignUpButton = false,
->>>>>>> 3a5a3e95
   }) : super(key: key);
 
   /// Called when the user hit the submit button when in sign up mode
