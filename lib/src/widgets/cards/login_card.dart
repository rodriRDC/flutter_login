part of 'auth_card_builder.dart';

// https://stackoverflow.com/a/32686261/9449426
final email = RegExp(r'^[^\s@]+@[^\s@]+\.[^\s@]+$');

class _LoginCard extends StatefulWidget {
  const _LoginCard({
    super.key,
    required this.loadingController,
    required this.userValidator,
    required this.validateUserImmediately,
    required this.passwordValidator,
    required this.onSwitchRecoveryPassword,
    required this.onSwitchSignUpAdditionalData,
    required this.userType,
    required this.requireAdditionalSignUpFields,
    required this.onSwitchConfirmSignup,
    required this.requireSignUpConfirmation,
    this.onSubmitCompleted,
    this.hideForgotPasswordButton = false,
    this.hideSignUpButton = false,
    this.loginAfterSignUp = true,
    this.hideProvidersTitle = false,
    this.introWidget,
    required this.initialIsoCode,
<<<<<<< HEAD
    required this.hideSignupPasswordFields,
    required this.onSwitchAuthMode,
=======
    required this.autofocus,
>>>>>>> dd0d0efd
  });

  final AnimationController loadingController;
  final FormFieldValidator<String>? userValidator;
  final bool? validateUserImmediately;
  final FormFieldValidator<String>? passwordValidator;
  final VoidCallback onSwitchRecoveryPassword;
  final VoidCallback onSwitchSignUpAdditionalData;
  final VoidCallback onSwitchConfirmSignup;
  final VoidCallback? onSubmitCompleted;
  final bool hideForgotPasswordButton;
  final bool hideSignUpButton;
  final bool loginAfterSignUp;
  final bool hideProvidersTitle;
  final LoginUserType userType;
  final bool requireAdditionalSignUpFields;
  final Future<bool> Function() requireSignUpConfirmation;
  final Widget? introWidget;
  final String? initialIsoCode;
<<<<<<< HEAD
  final bool hideSignupPasswordFields;
  final void Function(AuthMode mode) onSwitchAuthMode;
=======
  final bool autofocus;
>>>>>>> dd0d0efd

  @override
  _LoginCardState createState() => _LoginCardState();
}

class _LoginCardState extends State<_LoginCard> with TickerProviderStateMixin {
  final GlobalKey<FormState> _formKey = GlobalKey();

  final _userFieldKey = GlobalKey<FormFieldState>();
  final _userFocusNode = FocusNode();
  final _passwordFocusNode = FocusNode();
  final _confirmPasswordFocusNode = FocusNode();

  late TextEditingController _nameController;
  late TextEditingController _passController;
  late TextEditingController _confirmPassController;

  var _isLoading = false;
  var _isSubmitting = false;
  var _showShadow = true;

  /// switch between login and signup
  late AnimationController _switchAuthController;
  late AnimationController _postSwitchAuthController;
  late AnimationController _submitController;

  ///list of AnimationController each one responsible for a authentication provider icon
  List<AnimationController> _providerControllerList = <AnimationController>[];

  Interval? _nameTextFieldLoadingAnimationInterval;
  Interval? _passTextFieldLoadingAnimationInterval;
  Interval? _textButtonLoadingAnimationInterval;
  late Animation<double> _buttonScaleAnimation;

  bool get buttonEnabled => !_isLoading && !_isSubmitting;

  @override
  void initState() {
    super.initState();

    final auth = Provider.of<Auth>(context, listen: false);
    _nameController = TextEditingController(text: auth.email);
    _passController = TextEditingController(text: auth.password);
    _confirmPassController = TextEditingController(text: auth.confirmPassword);

    widget.loadingController.addStatusListener(handleLoadingAnimationStatus);

    _switchAuthController = AnimationController(
      vsync: this,
      duration: const Duration(milliseconds: 800),
    );
    _postSwitchAuthController = AnimationController(
      vsync: this,
      duration: const Duration(milliseconds: 150),
    );
    _submitController = AnimationController(
      vsync: this,
      duration: const Duration(milliseconds: 1000),
    );
    _providerControllerList = auth.loginProviders
        .map(
          (e) => AnimationController(
            vsync: this,
            duration: const Duration(milliseconds: 1000),
          ),
        )
        .toList();

    _nameTextFieldLoadingAnimationInterval = const Interval(0, .85);
    _passTextFieldLoadingAnimationInterval = const Interval(.15, 1.0);
    _textButtonLoadingAnimationInterval =
        const Interval(.6, 1.0, curve: Curves.easeOut);
    _buttonScaleAnimation = Tween<double>(begin: 0.0, end: 1.0).animate(
      CurvedAnimation(
        parent: widget.loadingController,
        curve: const Interval(.4, 1.0, curve: Curves.easeOutBack),
      ),
    );

    _userFocusNode.addListener(() {
      if (!_userFocusNode.hasFocus &&
          (widget.validateUserImmediately ?? false)) {
        _userFieldKey.currentState?.validate();
      }
    });
  }

  void handleLoadingAnimationStatus(AnimationStatus status) {
    if (status == AnimationStatus.forward) {
      setState(() => _isLoading = true);
    }
    if (status == AnimationStatus.completed) {
      setState(() => _isLoading = false);
    }
  }

  @override
  void dispose() {
    widget.loadingController.removeStatusListener(handleLoadingAnimationStatus);
    _userFocusNode.dispose();
    _passwordFocusNode.dispose();
    _confirmPasswordFocusNode.dispose();

    _switchAuthController.dispose();
    _postSwitchAuthController.dispose();
    _submitController.dispose();

    for (final controller in _providerControllerList) {
      controller.dispose();
    }
    super.dispose();
  }

  void _switchAuthMode() {
    final auth = Provider.of<Auth>(context, listen: false);
    final newAuthMode = auth.switchAuth();

    if (newAuthMode == AuthMode.signup) {
      _switchAuthController.forward();
    } else {
      _switchAuthController.reverse();
    }
  }

  Future<bool> _submit() async {
    FocusScope.of(context).unfocus();

    final messages = Provider.of<LoginMessages>(context, listen: false);
    final auth = Provider.of<Auth>(context, listen: false);

    if (!_formKey.currentState!.validate()) {
      return false;
    }

    _formKey.currentState!.save();
    await _submitController.forward();
    setState(() => _isSubmitting = true);

    String? error;

    auth.authType = AuthType.userPassword;

    if (auth.isLogin) {
      error = await auth.onLogin?.call(
        LoginData(
          name: auth.email,
          password: auth.password,
        ),
      );
    } else {
      if (!widget.requireAdditionalSignUpFields) {
        error = await auth.onSignup!(
          SignupData.fromSignupForm(
            name: auth.email,
            password: auth.password,
            termsOfService: auth.getTermsOfServiceResults(),
          ),
        );
      } else {
        if (auth.beforeAdditionalFieldsCallback != null) {
          error = await auth.beforeAdditionalFieldsCallback!(
            SignupData.fromSignupForm(
              name: auth.email,
              password: auth.password,
              termsOfService: auth.getTermsOfServiceResults(),
            ),
          );
        }
      }
    }

    // workaround to run after _cardSizeAnimation in parent finished
    // need a cleaner way but currently it works so..
    Future.delayed(const Duration(milliseconds: 270), () {
      if (mounted) {
        setState(() => _showShadow = false);
      }
    });

    if (mounted) {
      await _submitController.reverse();
    }

    if (!isNullOrEmpty(error)) {
      if (mounted) {
        showErrorToast(context, messages.flushbarTitleError, error!);
      }

      Future.delayed(const Duration(milliseconds: 271), () {
        if (mounted) {
          setState(() => _showShadow = true);
        }
      });
      setState(() => _isSubmitting = false);
      return false;
    }

    if (auth.isSignup) {
      final requireSignUpConfirmation =
          await widget.requireSignUpConfirmation();
      if (widget.requireAdditionalSignUpFields) {
        widget.onSwitchSignUpAdditionalData();
        // The login page wil be shown in login mode (used if loginAfterSignUp disabled)
        _switchAuthMode();
        return false;
      } else if (requireSignUpConfirmation) {
        widget.onSwitchConfirmSignup();
        _switchAuthMode();
        return false;
      } else if (!widget.loginAfterSignUp) {
        if (mounted) {
          showSuccessToast(
            context,
            messages.flushbarTitleSuccess,
            messages.signUpSuccess,
          );
        }

        _switchAuthMode();
        setState(() => _isSubmitting = false);
        return false;
      }
    }
    TextInput.finishAutofillContext();
    widget.onSubmitCompleted?.call();

    return true;
  }

  Future<bool> _loginProviderSubmit({
    required LoginProvider loginProvider,
    AnimationController? control,
  }) async {
    final messages = Provider.of<LoginMessages>(context, listen: false);
    if (!loginProvider.animated) {
      final String? error = await loginProvider.callback();

      if (!isNullOrEmpty(error)) {
        // Only show error toast if error is not in exclusion list
        if (loginProvider.errorsToExcludeFromErrorMessage == null ||
            !loginProvider.errorsToExcludeFromErrorMessage!.contains(error)) {
          if (mounted) {
            showErrorToast(context, messages.flushbarTitleError, error!);
          }
        }
        return false;
      }

      return true;
    }

    final auth = Provider.of<Auth>(context, listen: false);

    await control?.forward();
    auth.authType = AuthType.provider;

    String? error;

    error = await loginProvider.callback();

    // workaround to run after _cardSizeAnimation in parent finished
    // need a cleaner way but currently it works so..
    Future.delayed(const Duration(milliseconds: 270), () {
      if (mounted) {
        setState(() => _showShadow = false);
      }
    });

    if (!isNullOrEmpty(error)) {
      await control?.reverse();

      // Only show error toast if error is not in exclusion list
      if (loginProvider.errorsToExcludeFromErrorMessage == null ||
          !loginProvider.errorsToExcludeFromErrorMessage!.contains(error)) {
        if (mounted) {
          showErrorToast(context, messages.flushbarTitleError, error!);
        }
      }

      Future.delayed(const Duration(milliseconds: 271), () {
        if (mounted) {
          setState(() => _showShadow = true);
        }
      });
      return false;
    }

    final showSignupAdditionalFields =
        await loginProvider.providerNeedsSignUpCallback?.call() ?? false;

    if (showSignupAdditionalFields) {
      if (auth.beforeAdditionalFieldsCallback != null) {
        error = await auth.beforeAdditionalFieldsCallback!(
          SignupData.fromSignupForm(
            name: auth.email,
            password: auth.password,
            termsOfService: auth.getTermsOfServiceResults(),
            additionalSignupData: auth.additionalSignupData,
          ),
        );
        await control?.reverse();
        if (!isNullOrEmpty(error)) {
          // Only show error toast if error is not in exclusion list
          if (loginProvider.errorsToExcludeFromErrorMessage == null ||
              !loginProvider.errorsToExcludeFromErrorMessage!.contains(error)) {
            if (mounted) {
              showErrorToast(context, messages.flushbarTitleError, error!);
            }
          }

          Future.delayed(const Duration(milliseconds: 271), () {
            if (mounted) {
              setState(() => _showShadow = true);
            }
          });
          return false;
        }
      }
      await control?.reverse();
      widget.onSwitchSignUpAdditionalData();
    } else {
      widget.onSubmitCompleted?.call();
    }
    await control?.reverse();
    return true;
  }

  Widget _buildUserField(
    double width,
    LoginMessages messages,
    Auth auth,
  ) {
    return AnimatedTextFormField(
      textFormFieldKey: _userFieldKey,
      userType: widget.userType,
      controller: _nameController,
      width: width,
      loadingController: widget.loadingController,
      interval: _nameTextFieldLoadingAnimationInterval,
      labelText: messages.userHint ?? getLabelText(widget.userType),
      autofillHints: _isSubmitting ? null : [getAutofillHints(widget.userType)],
      prefixIcon: getPrefixIcon(widget.userType),
      keyboardType: getKeyboardType(widget.userType),
      textInputAction: TextInputAction.next,
      autofocus: widget.autofocus,
      focusNode: _userFocusNode,
      onFieldSubmitted: (value) {
        FocusScope.of(context).requestFocus(_passwordFocusNode);
      },
      validator: widget.userValidator,
      onSaved: (value) => auth.email = value!,
      enabled: !_isSubmitting,
      initialIsoCode: widget.initialIsoCode,
    );
  }

  Widget _buildPasswordField(double width, LoginMessages messages, Auth auth) {
    return AnimatedPasswordTextFormField(
      animatedWidth: width,
      loadingController: widget.loadingController,
      interval: _passTextFieldLoadingAnimationInterval,
      labelText: messages.passwordHint,
      autofillHints: _isSubmitting
          ? null
          : (auth.isLogin
              ? [AutofillHints.password]
              : [AutofillHints.newPassword]),
      controller: _passController,
      textInputAction:
          auth.isLogin ? TextInputAction.done : TextInputAction.next,
      focusNode: _passwordFocusNode,
      onFieldSubmitted: (value) {
        if (auth.isLogin) {
          _submit();
        } else {
          // SignUp
          FocusScope.of(context).requestFocus(_confirmPasswordFocusNode);
        }
      },
      validator: widget.passwordValidator,
      onSaved: (value) => auth.password = value!,
      enabled: !_isSubmitting,
      initialIsoCode: widget.initialIsoCode,
    );
  }

  Widget _buildConfirmPasswordField(
    double width,
    LoginMessages messages,
    Auth auth,
  ) {
    return AnimatedPasswordTextFormField(
      animatedWidth: width,
      enabled: auth.isSignup,
      loadingController: widget.loadingController,
      inertiaController: _postSwitchAuthController,
      inertiaDirection: TextFieldInertiaDirection.right,
      labelText: messages.confirmPasswordHint,
      controller: _confirmPassController,
      textInputAction: TextInputAction.done,
      focusNode: _confirmPasswordFocusNode,
      onFieldSubmitted: (value) => _submit(),
      validator: auth.isSignup
          ? (value) {
              if (value != _passController.text) {
                return messages.confirmPasswordError;
              }
              return null;
            }
          : (value) => null,
      onSaved: (value) => auth.confirmPassword = value!,
      initialIsoCode: widget.initialIsoCode,
    );
  }

  Widget _buildForgotPassword(ThemeData theme, LoginMessages messages) {
    return FadeIn(
      controller: widget.loadingController,
      fadeDirection: FadeDirection.bottomToTop,
      offset: .5,
      curve: _textButtonLoadingAnimationInterval,
      child: TextButton(
        onPressed: buttonEnabled
            ? () {
                // save state to populate email field on recovery card
                _formKey.currentState!.save();
                widget.onSwitchRecoveryPassword();
              }
            : null,
        child: Text(
          messages.forgotPasswordButton,
          style: theme.textTheme.bodyMedium,
          textAlign: TextAlign.left,
        ),
      ),
    );
  }

  Widget _buildSubmitButton(
    ThemeData theme,
    LoginMessages messages,
    Auth auth,
  ) {
    return ScaleTransition(
      scale: _buttonScaleAnimation,
      child: AnimatedButton(
        controller: _submitController,
        text: auth.isLogin ? messages.loginButton : messages.signupButton,
        onPressed: () => _submit(),
      ),
    );
  }

  Widget _buildSwitchAuthButton(
    ThemeData theme,
    LoginMessages messages,
    Auth auth,
    LoginTheme loginTheme,
  ) {
    final calculatedTextColor =
        (theme.cardTheme.color!.computeLuminance() < 0.5)
            ? Colors.white
            : theme.primaryColor;
    return FadeIn(
      controller: widget.loadingController,
      offset: .5,
      curve: _textButtonLoadingAnimationInterval,
      fadeDirection: FadeDirection.topToBottom,
      child: MaterialButton(
        disabledTextColor: theme.primaryColor,
        onPressed: buttonEnabled
            ? () {
                _switchAuthMode();
                widget.onSwitchAuthMode(auth.mode);
              }
            : null,
        padding: loginTheme.authButtonPadding ??
            const EdgeInsets.symmetric(horizontal: 30.0, vertical: 8.0),
        materialTapTargetSize: MaterialTapTargetSize.shrinkWrap,
        textColor: loginTheme.switchAuthTextColor ?? calculatedTextColor,
        child: AnimatedText(
          text: auth.isSignup ? messages.loginButton : messages.signupButton,
          textRotation: AnimatedTextRotation.down,
        ),
      ),
    );
  }

  // Widget _buildProvidersLogInButton(ThemeData theme, LoginMessages messages,
  //     Auth auth, LoginTheme loginTheme) {
  //   return Row(
  //       mainAxisAlignment: MainAxisAlignment.center,
  //       children: auth.loginProviders.map((loginProvider) {
  //         var index = auth.loginProviders.indexOf(loginProvider);
  //         return Padding(
  //           padding: loginTheme.providerButtonPadding ??
  //               const EdgeInsets.symmetric(horizontal: 6.0, vertical: 8.0),
  //           child: ScaleTransition(
  //             scale: _buttonScaleAnimation,
  //             child: Column(
  //               children: [
  //                 AnimatedIconButton(
  //                   icon: loginProvider.icon,
  //                   controller: _providerControllerList[index],
  //                   tooltip: '',
  //                   onPressed: () => _loginProviderSubmit(
  //                     animationController: _providerControllerList[index],
  //                     loginProvider: loginProvider,
  //                   ),
  //                 ),
  //                 Text(loginProvider.label),
  //               ],
  //             ),
  //           ),
  //         );
  //       }).toList());
  // }

  Widget _buildProvidersLogInButton(
    ThemeData theme,
    LoginMessages messages,
    Auth auth,
    LoginTheme loginTheme,
  ) {
    final buttonProvidersList = <LoginProvider>[];
    final iconProvidersList = <LoginProvider>[];
    for (final loginProvider in auth.loginProviders) {
      if (loginProvider.button != null) {
        buttonProvidersList.add(loginProvider);
      } else if (loginProvider.icon != null) {
        iconProvidersList.add(loginProvider);
      }
    }
    if (buttonProvidersList.isNotEmpty) {
      return Column(
        children: [
          _buildButtonColumn(theme, messages, buttonProvidersList, loginTheme),
          if (iconProvidersList.isNotEmpty)
            _buildProvidersTitleSecond(messages)
          else
            Container(),
          _buildIconRow(theme, messages, iconProvidersList, loginTheme),
        ],
      );
    } else if (iconProvidersList.isNotEmpty) {
      return _buildIconRow(theme, messages, iconProvidersList, loginTheme);
    }
    return Container();
  }

  Widget _buildButtonColumn(
    ThemeData theme,
    LoginMessages messages,
    List<LoginProvider> buttonProvidersList,
    LoginTheme loginTheme,
  ) {
    return Column(
      mainAxisAlignment: MainAxisAlignment.center,
      children: buttonProvidersList.map((loginProvider) {
        return Padding(
          padding: loginTheme.providerButtonPadding ??
              const EdgeInsets.symmetric(horizontal: 6.0, vertical: 8.0),
          child: ScaleTransition(
            scale: _buttonScaleAnimation,
            child: SignInButton(
              loginProvider.button!,
              onPressed: () => _loginProviderSubmit(
                loginProvider: loginProvider,
              ),
              text: loginProvider.label,
            ),
            // child: loginProvider.button,
          ),
        );
      }).toList(),
    );
  }

  Widget _buildIconRow(
    ThemeData theme,
    LoginMessages messages,
    List<LoginProvider> iconProvidersList,
    LoginTheme loginTheme,
  ) {
    return Wrap(
      children: iconProvidersList.map((loginProvider) {
        final index = iconProvidersList.indexOf(loginProvider);
        return Padding(
          padding: loginTheme.providerButtonPadding ??
              const EdgeInsets.symmetric(horizontal: 6.0, vertical: 8.0),
          child: ScaleTransition(
            scale: _buttonScaleAnimation,
            child: Column(
              children: [
                AnimatedIconButton(
                  color: Colors.transparent,
                  icon: loginProvider.icon!,
                  iconColor: loginTheme.buttonTheme.iconColor,
                  controller: _providerControllerList[index],
                  tooltip: loginProvider.label,
                  onPressed: () => _loginProviderSubmit(
                    control: _providerControllerList[index],
                    loginProvider: loginProvider,
                  ),
                ),
                Text(loginProvider.label),
              ],
            ),
          ),
        );
      }).toList(),
    );
  }

  Widget _buildProvidersTitleFirst(LoginMessages messages) {
    return ScaleTransition(
      scale: _buttonScaleAnimation,
      child: Row(
        children: <Widget>[
          const Expanded(child: Divider()),
          Padding(
            padding: const EdgeInsets.all(8.0),
            child: Text(messages.providersTitleFirst),
          ),
          const Expanded(child: Divider()),
        ],
      ),
    );
  }

  Widget _buildProvidersTitleSecond(LoginMessages messages) {
    return ScaleTransition(
      scale: _buttonScaleAnimation,
      child: Row(
        children: <Widget>[
          const Expanded(child: Divider()),
          Padding(
            padding: const EdgeInsets.all(8.0),
            child: Text(messages.providersTitleSecond),
          ),
          const Expanded(child: Divider()),
        ],
      ),
    );
  }

  EdgeInsets fromRBL(double value) {
    return EdgeInsets.only(
      right: value,
      bottom: value,
      left: value,
    );
  }

  @override
  Widget build(BuildContext context) {
    final auth = Provider.of<Auth>(context);
    final isLogin = auth.isLogin;
    final isSignup = auth.isSignup;
    final messages = Provider.of<LoginMessages>(context, listen: false);
    final loginTheme = Provider.of<LoginTheme>(context, listen: false);
    final theme = Theme.of(context);
    final cardWidth = min(MediaQuery.of(context).size.width * 0.75, 360.0);
    const cardPadding = 16.0;
    final textFieldWidth = cardWidth - cardPadding * 2;
    final authForm = Form(
      key: _formKey,
      child: Column(
        children: [
          Container(
            padding: const EdgeInsets.only(
              left: cardPadding,
              right: cardPadding,
              top: cardPadding + 10,
            ),
            width: cardWidth,
            child: AutofillGroup(
              child: Column(
                crossAxisAlignment: CrossAxisAlignment.start,
                children: <Widget>[
                  if (widget.introWidget != null) widget.introWidget!,
                  _buildUserField(textFieldWidth, messages, auth),
                  if (!isSignup || !widget.hideSignupPasswordFields) ...[
                    const SizedBox(height: 20),
                    _buildPasswordField(textFieldWidth, messages, auth),
                  ],
                  const SizedBox(height: 10),
                ],
              ),
            ),
          ),
          ExpandableContainer(
            backgroundColor: _switchAuthController.isCompleted
                ? null
                : theme.colorScheme.secondary,
            controller: _switchAuthController,
            initialState: isLogin
                ? ExpandableContainerState.shrunk
                : ExpandableContainerState.expanded,
            alignment: Alignment.topLeft,
            color: theme.cardTheme.color,
            width: cardWidth,
            padding: const EdgeInsets.symmetric(horizontal: cardPadding),
            onExpandCompleted: () => _postSwitchAuthController.forward(),
            child: Column(
              children: [
                if (!isSignup || !widget.hideSignupPasswordFields)
                  Padding(
                    padding: const EdgeInsets.symmetric(vertical: 10.0),
                    child: _buildConfirmPasswordField(
                      textFieldWidth,
                      messages,
                      auth,
                    ),
                  ),
                for (final e in auth.termsOfService)
                  TermCheckbox(
                    termOfService: e,
                    validation: auth.isSignup,
                  ),
              ],
            ),
          ),
          Container(
            padding: fromRBL(cardPadding),
            width: cardWidth,
            child: Column(
              children: <Widget>[
                if (!widget.hideForgotPasswordButton)
                  _buildForgotPassword(theme, messages)
                else
                  SizedBox.fromSize(
                    size: const Size.fromHeight(16),
                  ),
                _buildSubmitButton(theme, messages, auth),
                if (!widget.hideSignUpButton)
                  _buildSwitchAuthButton(theme, messages, auth, loginTheme)
                else
                  SizedBox.fromSize(
                    size: const Size.fromHeight(10),
                  ),
                if (auth.loginProviders.isNotEmpty &&
                    !widget.hideProvidersTitle)
                  _buildProvidersTitleFirst(messages)
                else
                  Container(),
                _buildProvidersLogInButton(theme, messages, auth, loginTheme),
              ],
            ),
          ),
        ],
      ),
    );

    return FittedBox(
      child: Card(
        elevation: _showShadow ? theme.cardTheme.elevation : 0,
        child: authForm,
      ),
    );
  }
}<|MERGE_RESOLUTION|>--- conflicted
+++ resolved
@@ -23,12 +23,9 @@
     this.hideProvidersTitle = false,
     this.introWidget,
     required this.initialIsoCode,
-<<<<<<< HEAD
     required this.hideSignupPasswordFields,
     required this.onSwitchAuthMode,
-=======
     required this.autofocus,
->>>>>>> dd0d0efd
   });
 
   final AnimationController loadingController;
@@ -48,12 +45,9 @@
   final Future<bool> Function() requireSignUpConfirmation;
   final Widget? introWidget;
   final String? initialIsoCode;
-<<<<<<< HEAD
   final bool hideSignupPasswordFields;
   final void Function(AuthMode mode) onSwitchAuthMode;
-=======
   final bool autofocus;
->>>>>>> dd0d0efd
 
   @override
   _LoginCardState createState() => _LoginCardState();
