part of auth_card;

class _LoginCard extends StatefulWidget {
  _LoginCard(
      {Key? key,
      this.loadingController,
      required this.userValidator,
      required this.passwordValidator,
      required this.onSwitchRecoveryPassword,
      required this.userType,
      this.onSwitchAuth,
      this.onSubmitCompleted,
      this.hideForgotPasswordButton = false,
      this.hideSignUpButton = false,
      this.loginAfterSignUp = true,
      this.hideProvidersTitle = false})
      : super(key: key);

  final AnimationController? loadingController;
  final FormFieldValidator<String>? userValidator;
  final FormFieldValidator<String>? passwordValidator;
  final Function onSwitchRecoveryPassword;
  final Function? onSwitchAuth;
  final Function? onSubmitCompleted;
  final bool hideForgotPasswordButton;
  final bool hideSignUpButton;
  final bool loginAfterSignUp;
  final bool hideProvidersTitle;
  final LoginUserType userType;

  @override
  _LoginCardState createState() => _LoginCardState();
}

class _LoginCardState extends State<_LoginCard> with TickerProviderStateMixin {
  final GlobalKey<FormState> _formKey = GlobalKey();

  final _passwordFocusNode = FocusNode();
  final _confirmPasswordFocusNode = FocusNode();

  TextEditingController? _nameController;
  TextEditingController? _passController;
  TextEditingController? _confirmPassController;

  var _isLoading = false;
  var _isSubmitting = false;
  var _showShadow = true;

  /// switch between login and signup
  late AnimationController _loadingController;
  late AnimationController _switchAuthController;
  late AnimationController _postSwitchAuthController;
  late AnimationController _submitController;

  ///list of AnimationController each one responsible for a authentication provider icon
  List<AnimationController> _providerControllerList = <AnimationController>[];

  Interval? _nameTextFieldLoadingAnimationInterval;
  Interval? _passTextFieldLoadingAnimationInterval;
  Interval? _textButtonLoadingAnimationInterval;
  late Animation<double> _buttonScaleAnimation;

  bool get buttonEnabled => !_isLoading && !_isSubmitting;

  @override
  void initState() {
    super.initState();

    final auth = Provider.of<Auth>(context, listen: false);
    _nameController = TextEditingController(text: auth.email);
    _passController = TextEditingController(text: auth.password);
    _confirmPassController = TextEditingController(text: auth.confirmPassword);

    _loadingController = widget.loadingController ??
        (AnimationController(
          vsync: this,
          duration: Duration(milliseconds: 1150),
          reverseDuration: Duration(milliseconds: 300),
        )..value = 1.0);

    _loadingController.addStatusListener(handleLoadingAnimationStatus);

    _switchAuthController = AnimationController(
      vsync: this,
      duration: Duration(milliseconds: 800),
    );
    _postSwitchAuthController = AnimationController(
      vsync: this,
      duration: Duration(milliseconds: 150),
    );
    _submitController = AnimationController(
      vsync: this,
      duration: Duration(milliseconds: 1000),
    );
    _providerControllerList = auth.loginProviders
        .map(
          (e) => AnimationController(
            vsync: this,
            duration: Duration(milliseconds: 1000),
          ),
        )
        .toList();

    _nameTextFieldLoadingAnimationInterval = const Interval(0, .85);
    _passTextFieldLoadingAnimationInterval = const Interval(.15, 1.0);
    _textButtonLoadingAnimationInterval =
        const Interval(.6, 1.0, curve: Curves.easeOut);
    _buttonScaleAnimation =
        Tween<double>(begin: 0.0, end: 1.0).animate(CurvedAnimation(
      parent: _loadingController,
      curve: Interval(.4, 1.0, curve: Curves.easeOutBack),
    ));
  }

  void handleLoadingAnimationStatus(AnimationStatus status) {
    if (status == AnimationStatus.forward) {
      setState(() => _isLoading = true);
    }
    if (status == AnimationStatus.completed) {
      setState(() => _isLoading = false);
    }
  }

  @override
  void dispose() {
    _loadingController.removeStatusListener(handleLoadingAnimationStatus);
    _passwordFocusNode.dispose();
    _confirmPasswordFocusNode.dispose();

    _switchAuthController.dispose();
    _postSwitchAuthController.dispose();
    _submitController.dispose();

    _providerControllerList.forEach((controller) {
      controller.dispose();
    });
    super.dispose();
  }

  void _switchAuthMode() {
    final auth = Provider.of<Auth>(context, listen: false);
    final newAuthMode = auth.switchAuth();

    if (newAuthMode == AuthMode.Signup) {
      _switchAuthController.forward();
    } else {
      _switchAuthController.reverse();
    }
  }

  Future<bool> _submit() async {
    // a hack to force unfocus the soft keyboard. If not, after change-route
    // animation completes, it will trigger rebuilding this widget and show all
    // textfields and buttons again before going to new route
    FocusScope.of(context).requestFocus(FocusNode());

    final messages = Provider.of<LoginMessages>(context, listen: false);

    if (!_formKey.currentState!.validate()) {
      return false;
    }

    _formKey.currentState!.save();
    await _submitController.forward();
    setState(() => _isSubmitting = true);
    final auth = Provider.of<Auth>(context, listen: false);
    String? error;

    if (auth.isLogin) {
      error = await auth.onLogin!(LoginData(
        name: auth.email,
        password: auth.password,
      ));
    } else {
      error = await auth.onSignup!(LoginData(
        name: auth.email,
        password: auth.password,
      ));
    }

    // workaround to run after _cardSizeAnimation in parent finished
    // need a cleaner way but currently it works so..
    Future.delayed(const Duration(milliseconds: 270), () {
      setState(() => _showShadow = false);
    });

    await _submitController.reverse();

    if (!DartHelper.isNullOrEmpty(error)) {
      showErrorToast(context, messages.flushbarTitleError, error!);
      Future.delayed(const Duration(milliseconds: 271), () {
        setState(() => _showShadow = true);
      });
      setState(() => _isSubmitting = false);
      return false;
    }

    if (auth.isSignup && !widget.loginAfterSignUp) {
      showSuccessToast(
          context, messages.flushbarTitleSuccess, messages.signUpSuccess);
      _switchAuthMode();
      setState(() => _isSubmitting = false);
      return false;
    }

    widget.onSubmitCompleted!();

    return true;
  }

  Future<bool> _loginProviderSubmit(
      {required AnimationController control,
      required ProviderAuthCallback callback}) async {
    await control.forward();

    String? error;

    error = await callback();

    // workaround to run after _cardSizeAnimation in parent finished
    // need a cleaner way but currently it works so..
    Future.delayed(const Duration(milliseconds: 270), () {
      setState(() => _showShadow = false);
    });

    await control.reverse();

    final messages = Provider.of<LoginMessages>(context, listen: false);

    if (!DartHelper.isNullOrEmpty(error)) {
      showErrorToast(context, messages.flushbarTitleError, error!);
      Future.delayed(const Duration(milliseconds: 271), () {
        setState(() => _showShadow = true);
      });
      return false;
    }

    widget.onSubmitCompleted!();

    return true;
  }

  Widget _buildUserField(
    double width,
    LoginMessages messages,
    Auth auth,
  ) {
    return AnimatedTextFormField(
      controller: _nameController,
      width: width,
      loadingController: _loadingController,
      interval: _nameTextFieldLoadingAnimationInterval,
      labelText: messages.userHint,
      autofillHints: [TextFieldUtils.getAutofillHints(widget.userType)],
      prefixIcon: Icon(FontAwesomeIcons.solidUserCircle),
      keyboardType: TextFieldUtils.getKeyboardType(widget.userType),
      textInputAction: TextInputAction.next,
      onFieldSubmitted: (value) {
        FocusScope.of(context).requestFocus(_passwordFocusNode);
      },
      validator: widget.userValidator,
      onSaved: (value) => auth.email = value!,
    );
  }

  Widget _buildPasswordField(double width, LoginMessages messages, Auth auth) {
    return AnimatedPasswordTextFormField(
      animatedWidth: width,
      loadingController: _loadingController,
      interval: _passTextFieldLoadingAnimationInterval,
      labelText: messages.passwordHint,
      autofillHints:
          auth.isLogin ? [AutofillHints.password] : [AutofillHints.newPassword],
      controller: _passController,
      textInputAction:
          auth.isLogin ? TextInputAction.done : TextInputAction.next,
      focusNode: _passwordFocusNode,
      onFieldSubmitted: (value) {
        if (auth.isLogin) {
          _submit();
        } else {
          // SignUp
          FocusScope.of(context).requestFocus(_confirmPasswordFocusNode);
        }
      },
      validator: widget.passwordValidator,
      onSaved: (value) => auth.password = value!,
    );
  }

  Widget _buildConfirmPasswordField(
      double width, LoginMessages messages, Auth auth) {
    return AnimatedPasswordTextFormField(
      animatedWidth: width,
      enabled: auth.isSignup,
      loadingController: _loadingController,
      inertiaController: _postSwitchAuthController,
      inertiaDirection: TextFieldInertiaDirection.right,
      labelText: messages.confirmPasswordHint,
      controller: _confirmPassController,
      textInputAction: TextInputAction.done,
      focusNode: _confirmPasswordFocusNode,
      onFieldSubmitted: (value) => _submit(),
      validator: auth.isSignup
          ? (value) {
              if (value != _passController!.text) {
                return messages.confirmPasswordError;
              }
              return null;
            }
          : (value) => null,
      onSaved: (value) => auth.confirmPassword = value!,
    );
  }

  Widget _buildForgotPassword(ThemeData theme, LoginMessages messages) {
    return FadeIn(
      controller: _loadingController,
      fadeDirection: FadeDirection.bottomToTop,
      offset: .5,
      curve: _textButtonLoadingAnimationInterval,
      child: TextButton(
        onPressed: buttonEnabled
            ? () {
                // save state to populate email field on recovery card
                _formKey.currentState!.save();
                widget.onSwitchRecoveryPassword();
              }
            : null,
        child: Text(
          messages.forgotPasswordButton,
          style: theme.textTheme.bodyText2,
          textAlign: TextAlign.left,
        ),
      ),
    );
  }

  Widget _buildSubmitButton(
      ThemeData theme, LoginMessages messages, Auth auth) {
    return ScaleTransition(
      scale: _buttonScaleAnimation,
      child: AnimatedButton(
        controller: _submitController,
        text: auth.isLogin ? messages.loginButton : messages.signupButton,
        onPressed: _submit,
      ),
    );
  }

  Widget _buildSwitchAuthButton(ThemeData theme, LoginMessages messages,
      Auth auth, LoginTheme loginTheme) {
    return FadeIn(
      controller: _loadingController,
      offset: .5,
      curve: _textButtonLoadingAnimationInterval,
      fadeDirection: FadeDirection.topToBottom,
      child: MaterialButton(
        disabledTextColor: theme.primaryColor,
        onPressed: buttonEnabled ? _switchAuthMode : null,
        padding: loginTheme.authButtonPadding ??
            EdgeInsets.symmetric(horizontal: 30.0, vertical: 8.0),
        materialTapTargetSize: MaterialTapTargetSize.shrinkWrap,
        textColor: theme.primaryColor,
        child: AnimatedText(
          text: auth.isSignup ? messages.loginButton : messages.signupButton,
          textRotation: AnimatedTextRotation.down,
        ),
      ),
    );
  }

  Widget _buildProvidersLogInButton(ThemeData theme, LoginMessages messages,
      Auth auth, LoginTheme loginTheme) {
    return Row(
      mainAxisAlignment: MainAxisAlignment.center,
      children: auth.loginProviders.map((loginProvider) {
        var index = auth.loginProviders.indexOf(loginProvider);
        return Padding(
          padding: loginTheme.providerButtonPadding ??
              const EdgeInsets.symmetric(horizontal: 6.0, vertical: 8.0),
          child: ScaleTransition(
            scale: _buttonScaleAnimation,
            child: Column(
              children: [
                AnimatedIconButton(
                  icon: loginProvider.icon,
                  controller: _providerControllerList[index],
                  tooltip: '',
                  onPressed: () => _loginProviderSubmit(
                    control: _providerControllerList[index],
                    callback: () {
                      return loginProvider.callback();
                    },
                  ),
                ),
                Text(loginProvider.label)
              ],
            ),
          ),
        );
      }).toList()
    );
  }

  Widget _buildProvidersTitle(LoginMessages messages) {
    return ScaleTransition(
        scale: _buttonScaleAnimation,
        child: Row(children: <Widget>[
          Expanded(child: Divider()),
          Padding(
            padding: const EdgeInsets.all(8.0),
            child: Text(messages.providersTitle),
          ),
          Expanded(child: Divider()),
        ]));
  }

  @override
  Widget build(BuildContext context) {
    final auth = Provider.of<Auth>(context, listen: true);
    final isLogin = auth.isLogin;
    final messages = Provider.of<LoginMessages>(context, listen: false);
    final loginTheme = Provider.of<LoginTheme>(context, listen: false);
    final theme = Theme.of(context);
    final deviceSize = MediaQuery.of(context).size;
    final cardWidth = min(deviceSize.width * 0.75, 360.0);
    const cardPadding = 16.0;
    final textFieldWidth = cardWidth - cardPadding * 2;
    final authForm = Form(
      key: _formKey,
      child: Column(
        children: [
          Container(
            padding: EdgeInsets.only(
              left: cardPadding,
              right: cardPadding,
              top: cardPadding + 10,
            ),
            width: cardWidth,
            child: Column(
              crossAxisAlignment: CrossAxisAlignment.start,
              children: <Widget>[
                _buildUserField(textFieldWidth, messages, auth),
                SizedBox(height: 20),
                _buildPasswordField(textFieldWidth, messages, auth),
                SizedBox(height: 10),
              ],
            ),
          ),
          ExpandableContainer(
            backgroundColor: theme.accentColor,
            controller: _switchAuthController,
            initialState: isLogin
                ? ExpandableContainerState.shrunk
                : ExpandableContainerState.expanded,
            alignment: Alignment.topLeft,
            color: theme.cardTheme.color,
            width: cardWidth,
            padding: EdgeInsets.symmetric(
              horizontal: cardPadding,
              vertical: 10,
            ),
            onExpandCompleted: () => _postSwitchAuthController.forward(),
            child: _buildConfirmPasswordField(textFieldWidth, messages, auth),
          ),
          Container(
            padding: Paddings.fromRBL(cardPadding),
            width: cardWidth,
            child: Column(
              children: <Widget>[
                !widget.hideForgotPasswordButton
                    ? _buildForgotPassword(theme, messages)
                    : SizedBox.fromSize(
                        size: Size.fromHeight(16),
                      ),
                _buildSubmitButton(theme, messages, auth),
                !widget.hideSignUpButton
                    ? _buildSwitchAuthButton(theme, messages, auth, loginTheme)
                    : SizedBox.fromSize(
                        size: Size.fromHeight(10),
                      ),
<<<<<<< HEAD
                // TODO: Fix animation size when ending. See #184
                auth.loginProviders.isNotEmpty && !widget.hideProvidersTitle
                    ? Row(children: <Widget>[
                        Expanded(child: Divider()),
                        Padding(
                          padding: const EdgeInsets.all(8.0),
                          child: Text(messages.providersTitle),
                        ),
                        Expanded(child: Divider()),
                      ])
=======
                auth.loginProviders.isNotEmpty && !widget.hideProvidersTitle
                    ? _buildProvidersTitle(messages)
>>>>>>> 807b191d
                    : Container(),
                _buildProvidersLogInButton(theme, messages, auth, loginTheme),
              ],
            ),
          ),
        ],
      ),
    );

    return FittedBox(
      child: Card(
        elevation: _showShadow ? theme.cardTheme.elevation : 0,
        child: authForm,
      ),
    );
  }
}<|MERGE_RESOLUTION|>--- conflicted
+++ resolved
@@ -480,21 +480,8 @@
                     : SizedBox.fromSize(
                         size: Size.fromHeight(10),
                       ),
-<<<<<<< HEAD
-                // TODO: Fix animation size when ending. See #184
-                auth.loginProviders.isNotEmpty && !widget.hideProvidersTitle
-                    ? Row(children: <Widget>[
-                        Expanded(child: Divider()),
-                        Padding(
-                          padding: const EdgeInsets.all(8.0),
-                          child: Text(messages.providersTitle),
-                        ),
-                        Expanded(child: Divider()),
-                      ])
-=======
                 auth.loginProviders.isNotEmpty && !widget.hideProvidersTitle
                     ? _buildProvidersTitle(messages)
->>>>>>> 807b191d
                     : Container(),
                 _buildProvidersLogInButton(theme, messages, auth, loginTheme),
               ],
