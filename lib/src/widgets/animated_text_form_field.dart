import 'dart:math';

import 'package:flutter/gestures.dart';
import 'package:flutter/material.dart';
import 'package:flutter_login/flutter_login.dart';
import 'package:font_awesome_flutter/font_awesome_flutter.dart';
import 'package:intl_phone_number_input/intl_phone_number_input.dart';
import 'package:phone_numbers_parser/phone_numbers_parser.dart' as pnp;

enum TextFieldInertiaDirection {
  left,
  right,
}

Interval _getInternalInterval(
  double start,
  double end,
  double externalStart,
  double externalEnd, [
  Curve curve = Curves.linear,
]) {
  return Interval(
    start + (end - start) * externalStart,
    start + (end - start) * externalEnd,
    curve: curve,
  );
}

class AnimatedTextFormField extends StatefulWidget {
  const AnimatedTextFormField({
    super.key,
    this.textFormFieldKey,
    this.interval = const Interval(0.0, 1.0),
    required this.width,
    this.userType,
    this.loadingController,
    this.inertiaController,
    this.inertiaDirection,
    this.enabled = true,
    this.labelText,
    this.prefixIcon,
    this.suffixIcon,
    this.keyboardType,
    this.textInputAction,
    this.obscureText = false,
    this.controller,
    this.focusNode,
    this.validator,
    this.onFieldSubmitted,
    this.onSaved,
    this.autocorrect = false,
    this.autofillHints,
    this.tooltip,
  }) : assert(
          (inertiaController == null && inertiaDirection == null) ||
              (inertiaController != null && inertiaDirection != null),
        );

  final Key? textFormFieldKey;
  final Interval? interval;
  final AnimationController? loadingController;
  final AnimationController? inertiaController;
  final double width;
  final LoginUserType? userType;
  final bool enabled;
  final bool autocorrect;
  final Iterable<String>? autofillHints;
  final String? labelText;
  final Widget? prefixIcon;
  final Widget? suffixIcon;
  final TextInputType? keyboardType;
  final TextInputAction? textInputAction;
  final bool obscureText;
  final TextEditingController? controller;
  final FocusNode? focusNode;
  final FormFieldValidator<String>? validator;
  final ValueChanged<String>? onFieldSubmitted;
  final FormFieldSetter<String>? onSaved;
  final TextFieldInertiaDirection? inertiaDirection;
  final InlineSpan? tooltip;

  @override
  State<AnimatedTextFormField> createState() => _AnimatedTextFormFieldState();
}

class _AnimatedTextFormFieldState extends State<AnimatedTextFormField> {
  late Animation<double> scaleAnimation;
  late Animation<double> sizeAnimation;
  late Animation<double> suffixIconOpacityAnimation;

  late Animation<double> fieldTranslateAnimation;
  late Animation<double> iconRotationAnimation;
  late Animation<double> iconTranslateAnimation;

  PhoneNumber? _phoneNumberInitialValue;
  TextEditingController _phoneNumberController = TextEditingController();

  @override
  void initState() {
    super.initState();

    widget.inertiaController?.addStatusListener(handleAnimationStatus);

    final interval = widget.interval;
    final loadingController = widget.loadingController;

    if (loadingController != null) {
      scaleAnimation = Tween<double>(
        begin: 0.0,
        end: 1.0,
      ).animate(
        CurvedAnimation(
          parent: loadingController,
          curve: _getInternalInterval(
            0,
            .2,
            interval!.begin,
            interval.end,
            Curves.easeOutBack,
          ),
        ),
      );
      suffixIconOpacityAnimation = Tween<double>(begin: 0.0, end: 1.0).animate(
        CurvedAnimation(
          parent: loadingController,
          curve: _getInternalInterval(.65, 1.0, interval.begin, interval.end),
        ),
      );
      _updateSizeAnimation();
    }

    final inertiaController = widget.inertiaController;
    final inertiaDirection = widget.inertiaDirection;
    final sign = inertiaDirection == TextFieldInertiaDirection.right ? 1 : -1;

    if (inertiaController != null) {
      fieldTranslateAnimation = Tween<double>(
        begin: 0.0,
        end: sign * 15.0,
      ).animate(
        CurvedAnimation(
          parent: inertiaController,
          curve: const Interval(0, .5, curve: Curves.easeOut),
          reverseCurve: Curves.easeIn,
        ),
      );
      iconRotationAnimation =
          Tween<double>(begin: 0.0, end: sign * pi / 12 /* ~15deg */).animate(
        CurvedAnimation(
          parent: inertiaController,
          curve: const Interval(.5, 1.0, curve: Curves.easeOut),
          reverseCurve: Curves.easeIn,
        ),
      );
      iconTranslateAnimation = Tween<double>(begin: 0.0, end: 8.0).animate(
        CurvedAnimation(
          parent: inertiaController,
          curve: const Interval(.5, 1.0, curve: Curves.easeOut),
          reverseCurve: Curves.easeIn,
        ),
      );
    }

    if (widget.userType == LoginUserType.intlPhone) {
      _phoneNumberInitialValue = PhoneNumber(isoCode: 'US', dialCode: '+1');
      if (widget.controller?.value.text != null) {
        try {
          final parsed = pnp.PhoneNumber.parse(widget.controller!.value.text);
          if (parsed.isValid()) {
            _phoneNumberInitialValue = PhoneNumber(
                phoneNumber: parsed.nsn,
                isoCode: parsed.isoCode.name,
                dialCode: parsed.countryCode);
          }
        } on pnp.PhoneNumberException {
          // ignore
        } finally {
          widget.controller!.text = '';
        }
      }
    }
  }

  void _updateSizeAnimation() {
    final interval = widget.interval!;
    final loadingController = widget.loadingController!;

    sizeAnimation = Tween<double>(
      begin: 48.0,
      end: widget.width,
    ).animate(
      CurvedAnimation(
        parent: loadingController,
        curve: _getInternalInterval(
          .2,
          1.0,
          interval.begin,
          interval.end,
          Curves.linearToEaseOut,
        ),
        reverseCurve: Curves.easeInExpo,
      ),
    );
  }

  @override
  void didUpdateWidget(AnimatedTextFormField oldWidget) {
    super.didUpdateWidget(oldWidget);

    if (oldWidget.width != widget.width) {
      _updateSizeAnimation();
    }
  }

  @override
  void dispose() {
    widget.inertiaController?.removeStatusListener(handleAnimationStatus);
    super.dispose();
  }

  void handleAnimationStatus(AnimationStatus status) {
    if (status == AnimationStatus.completed) {
      widget.inertiaController?.reverse();
    }
  }

  Widget? _buildInertiaAnimation(Widget? child) {
    if (widget.inertiaController == null) {
      return child;
    }

    return AnimatedBuilder(
      animation: iconTranslateAnimation,
      builder: (context, child) => Transform(
        alignment: Alignment.center,
        transform: Matrix4.identity()
          ..translate(iconTranslateAnimation.value)
          ..rotateZ(iconRotationAnimation.value),
        child: child,
      ),
      child: child,
    );
  }

  InputDecoration _getInputDecoration(ThemeData theme) {
    return InputDecoration(
      labelText: widget.labelText,
      prefixIcon: _buildInertiaAnimation(widget.prefixIcon),
      suffixIcon: _buildInertiaAnimation(
        widget.loadingController != null
            ? FadeTransition(
                opacity: suffixIconOpacityAnimation,
                child: widget.suffixIcon,
              )
            : widget.suffixIcon,
      ),
    );
  }

  @override
  Widget build(BuildContext context) {
    final theme = Theme.of(context);
<<<<<<< HEAD
    Widget textField;
    if (widget.userType == LoginUserType.intlPhone) {
      textField = Padding(
        padding: const EdgeInsets.only(left: 8),
        child: InternationalPhoneNumberInput(
          cursorColor: theme.primaryColor,
          focusNode: widget.focusNode,
          inputDecoration: _getInputDecoration(theme),
          searchBoxDecoration: const InputDecoration(
              contentPadding: EdgeInsets.only(left: 20),
              labelText: 'Search by country name or dial code'),
          keyboardType: widget.keyboardType ?? TextInputType.phone,
          onFieldSubmitted: widget.onFieldSubmitted,
          onSaved: (phoneNumber) {
            if (phoneNumber.phoneNumber == phoneNumber.dialCode) {
              widget.controller?.text = '';
            } else {
              widget.controller?.text = phoneNumber.phoneNumber ?? '';
            }
            _phoneNumberController.selection = TextSelection.collapsed(offset: _phoneNumberController.text.length);
            widget.onSaved?.call(phoneNumber.phoneNumber);
          },
          validator: widget.validator,
          autofillHints: widget.autofillHints,
          onInputChanged: (phoneNumber) {
            if (phoneNumber.phoneNumber != null && phoneNumber.dialCode != null && phoneNumber.phoneNumber!.startsWith('+')) {
              _phoneNumberController.text = _phoneNumberController.text.replaceAll(
                RegExp('^([\\+]${phoneNumber.dialCode!.replaceAll('+', '')}[\\s]?)'),
                '',
              );
            }
            _phoneNumberController.selection = TextSelection.collapsed(offset: _phoneNumberController.text.length);
          },
          textFieldController: _phoneNumberController,
          isEnabled: widget.enabled,
          selectorConfig: SelectorConfig(
            selectorType: PhoneInputSelectorType.DIALOG,
            trailingSpace: false,
            countryComparator: (c1, c2) => int.parse(c1.dialCode!.substring(1))
                .compareTo(int.parse(c2.dialCode!.substring(1))),
          ),
          spaceBetweenSelectorAndTextField: 0,
          initialValue: _phoneNumberInitialValue,
        ),
      );
    } else {
      textField = TextFormField(
        cursorColor: theme.primaryColor,
=======
    Widget textField = TextFormField(
      key: widget.textFormFieldKey,
      cursorColor: theme.primaryColor,
>>>>>>> 75ba78c6
      controller: widget.controller,
      focusNode: widget.focusNode,
      decoration: _getInputDecoration(theme),
      keyboardType: widget.keyboardType,
      textInputAction: widget.textInputAction,
      obscureText: widget.obscureText,
      onFieldSubmitted: widget.onFieldSubmitted,
      onSaved: widget.onSaved,
      validator: widget.validator,
      enabled: widget.enabled,
      autocorrect: widget.autocorrect,
      autofillHints: widget.autofillHints,
    );}

    if (widget.tooltip != null) {
      final tooltipKey = GlobalKey<TooltipState>();
      final tooltip = Tooltip(
        key: tooltipKey,
        richMessage: widget.tooltip,
        showDuration: const Duration(seconds: 30),
        triggerMode: TooltipTriggerMode.manual,
        margin: const EdgeInsets.all(4),
        child: textField,
      );
      textField = Row(
        mainAxisAlignment: MainAxisAlignment.spaceBetween,
        children: [
          Flexible(
            child: tooltip,
          ),
          IconButton(
            padding: EdgeInsets.zero,
            onPressed: () => tooltipKey.currentState?.ensureTooltipVisible(),
            color: theme.primaryColor,
            iconSize: 28,
            icon: const Icon(Icons.info),
          )
        ],
      );
    }

    if (widget.loadingController != null) {
      textField = ScaleTransition(
        scale: scaleAnimation,
        child: AnimatedBuilder(
          animation: sizeAnimation,
          builder: (context, child) => ConstrainedBox(
            constraints: BoxConstraints.tightFor(width: sizeAnimation.value),
            child: child,
          ),
          child: textField,
        ),
      );
    }

    if (widget.inertiaController != null) {
      textField = AnimatedBuilder(
        animation: fieldTranslateAnimation,
        builder: (context, child) => Transform.translate(
          offset: Offset(fieldTranslateAnimation.value, 0),
          child: child,
        ),
        child: textField,
      );
    }

    return textField;
  }
}

class AnimatedPasswordTextFormField extends StatefulWidget {
  const AnimatedPasswordTextFormField({
    super.key,
    this.interval = const Interval(0.0, 1.0),
    required this.animatedWidth,
    this.loadingController,
    this.inertiaController,
    this.inertiaDirection,
    this.enabled = true,
    this.labelText,
    this.keyboardType,
    this.textInputAction,
    this.controller,
    this.focusNode,
    this.validator,
    this.onFieldSubmitted,
    this.onSaved,
    this.autofillHints,
  }) : assert(
          (inertiaController == null && inertiaDirection == null) ||
              (inertiaController != null && inertiaDirection != null),
        );

  final Interval? interval;
  final AnimationController? loadingController;
  final AnimationController? inertiaController;
  final double animatedWidth;
  final bool enabled;
  final String? labelText;
  final TextInputType? keyboardType;
  final TextInputAction? textInputAction;
  final TextEditingController? controller;
  final FocusNode? focusNode;
  final FormFieldValidator<String>? validator;
  final ValueChanged<String>? onFieldSubmitted;
  final FormFieldSetter<String>? onSaved;
  final TextFieldInertiaDirection? inertiaDirection;
  final Iterable<String>? autofillHints;

  @override
  State<AnimatedPasswordTextFormField> createState() =>
      _AnimatedPasswordTextFormFieldState();
}

class _AnimatedPasswordTextFormFieldState
    extends State<AnimatedPasswordTextFormField> {
  var _obscureText = true;

  @override
  Widget build(BuildContext context) {
    return AnimatedTextFormField(
      interval: widget.interval,
      loadingController: widget.loadingController,
      inertiaController: widget.inertiaController,
      width: widget.animatedWidth,
      enabled: widget.enabled,
      autofillHints: widget.autofillHints,
      labelText: widget.labelText,
      prefixIcon: const Icon(FontAwesomeIcons.lock, size: 20),
      suffixIcon: GestureDetector(
        onTap: () => setState(() => _obscureText = !_obscureText),
        dragStartBehavior: DragStartBehavior.down,
        child: AnimatedCrossFade(
          duration: const Duration(milliseconds: 250),
          firstCurve: Curves.easeInOutSine,
          secondCurve: Curves.easeInOutSine,
          alignment: Alignment.center,
          layoutBuilder: (Widget topChild, _, Widget bottomChild, __) {
            return Stack(
              alignment: Alignment.center,
              children: <Widget>[bottomChild, topChild],
            );
          },
          firstChild: const Icon(
            Icons.visibility,
            size: 25.0,
            semanticLabel: 'show password',
          ),
          secondChild: const Icon(
            Icons.visibility_off,
            size: 25.0,
            semanticLabel: 'hide password',
          ),
          crossFadeState: _obscureText
              ? CrossFadeState.showFirst
              : CrossFadeState.showSecond,
        ),
      ),
      obscureText: _obscureText,
      keyboardType: widget.keyboardType,
      textInputAction: widget.textInputAction,
      controller: widget.controller,
      focusNode: widget.focusNode,
      validator: widget.validator,
      onFieldSubmitted: widget.onFieldSubmitted,
      onSaved: widget.onSaved,
      inertiaDirection: widget.inertiaDirection,
    );
  }
}<|MERGE_RESOLUTION|>--- conflicted
+++ resolved
@@ -260,7 +260,6 @@
   @override
   Widget build(BuildContext context) {
     final theme = Theme.of(context);
-<<<<<<< HEAD
     Widget textField;
     if (widget.userType == LoginUserType.intlPhone) {
       textField = Padding(
@@ -309,24 +308,20 @@
     } else {
       textField = TextFormField(
         cursorColor: theme.primaryColor,
-=======
-    Widget textField = TextFormField(
-      key: widget.textFormFieldKey,
-      cursorColor: theme.primaryColor,
->>>>>>> 75ba78c6
-      controller: widget.controller,
-      focusNode: widget.focusNode,
-      decoration: _getInputDecoration(theme),
-      keyboardType: widget.keyboardType,
-      textInputAction: widget.textInputAction,
-      obscureText: widget.obscureText,
-      onFieldSubmitted: widget.onFieldSubmitted,
-      onSaved: widget.onSaved,
-      validator: widget.validator,
-      enabled: widget.enabled,
-      autocorrect: widget.autocorrect,
-      autofillHints: widget.autofillHints,
-    );}
+        controller: widget.controller,
+        focusNode: widget.focusNode,
+        decoration: _getInputDecoration(theme),
+        keyboardType: widget.keyboardType,
+        textInputAction: widget.textInputAction,
+        obscureText: widget.obscureText,
+        onFieldSubmitted: widget.onFieldSubmitted,
+        onSaved: widget.onSaved,
+        validator: widget.validator,
+        enabled: widget.enabled,
+        autocorrect: widget.autocorrect,
+        autofillHints: widget.autofillHints,
+      );
+    }
 
     if (widget.tooltip != null) {
       final tooltipKey = GlobalKey<TooltipState>();
