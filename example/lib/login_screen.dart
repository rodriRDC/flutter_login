import 'package:flutter/material.dart';
import 'package:flutter/scheduler.dart' show timeDilation;
import 'package:flutter_login/flutter_login.dart';
import 'package:font_awesome_flutter/font_awesome_flutter.dart';

import 'constants.dart';
import 'custom_route.dart';
import 'dashboard_screen.dart';
import 'users.dart';

class LoginScreen extends StatelessWidget {
  static const routeName = '/auth';

  Duration get loginTime => Duration(milliseconds: timeDilation.ceil() * 2250);

  Future<String?> _loginUser(LoginData data) {
    return Future.delayed(loginTime).then((_) {
      if (!mockUsers.containsKey(data.name)) {
        return 'User not exists';
      }
      if (mockUsers[data.name] != data.password) {
        return 'Password does not match';
      }
      return null;
    });
  }

  Future<String?> _signupUser(SignupData data) {
    return Future.delayed(loginTime).then((_) {
      return null;
    });
  }

  Future<String?> _recoverPassword(String name) {
    return Future.delayed(loginTime).then((_) {
      if (!mockUsers.containsKey(name)) {
        return 'User not exists';
      }
      return null;
    });
  }

  Future<String?> _signupConfirm(String error, LoginData data) {
    return Future.delayed(loginTime).then((_) {
      return null;
    });
  }

  @override
  Widget build(BuildContext context) {
    return FlutterLogin(
      title: Constants.appName,
      logo: AssetImage('assets/images/ecorp.png'),
      logoTag: Constants.logoTag,
      titleTag: Constants.titleTag,
      navigateBackAfterRecovery: true,
      onConfirmRecover: _signupConfirm,
      onConfirmSignup: _signupConfirm,
      loginAfterSignUp: false,
      loginProviders: [
        LoginProvider(
          icon: FontAwesomeIcons.google,
          label: 'Google',
          callback: () async {
            print('start google sign in');
            await Future.delayed(loginTime);
            print('stop google sign in');
            return '';
          },
        ),
        LoginProvider(
          icon: FontAwesomeIcons.linkedinIn,
          label: 'LinkedIn',
          callback: () async {
            print('start linkdin sign in');
            await Future.delayed(loginTime);
            print('stop linkdin sign in');
            return '';
          },
          providerNeedsSignUpCallback: () {
            // put here your logic to conditionally show the additional fields
            return Future.value(true);
          },
        ),
        LoginProvider(
          icon: FontAwesomeIcons.githubAlt,
          callback: () async {
            print('start github sign in');
            await Future.delayed(loginTime);
            print('stop github sign in');
            return '';
          },
        ),
      ],
<<<<<<< HEAD
      additionalSignupFields: [
        UserFormField(
            keyName: 'Username', icon: Icon(FontAwesomeIcons.userAlt)),
        UserFormField(keyName: 'Name'),
        UserFormField(keyName: 'Surname'),
        UserFormField(
          keyName: 'phone_number',
          displayName: 'Phone Number',
          userType: LoginUserType.phone,
          fieldValidator: (value) {
            var phoneRegExp = RegExp(
                '^(\\+\\d{1,2}\\s)?\\(?\\d{3}\\)?[\\s.-]?\\d{3}[\\s.-]?\\d{4}\$');
            if (value != null &&
                value.length < 7 &&
                !phoneRegExp.hasMatch(value)) {
              return "This isn't a valid phone number";
            }
            return null;
          },
        ),
=======
      termsOfService: [
        TermOfService('newsletter', false, 'Newsletter subscription'),
        TermOfService('general-term', true, 'Term of services',
            linkUrl: 'https://github.com/NearHuscarl/flutter_login'),
>>>>>>> a662e156
      ],
      // hideProvidersTitle: false,
      // loginAfterSignUp: false,
      // hideForgotPasswordButton: true,
      // hideSignUpButton: true,
      // disableCustomPageTransformer: true,
      // messages: LoginMessages(
      //   userHint: 'User',
      //   passwordHint: 'Pass',
      //   confirmPasswordHint: 'Confirm',
      //   loginButton: 'LOG IN',
      //   signupButton: 'REGISTER',
      //   forgotPasswordButton: 'Forgot huh?',
      //   recoverPasswordButton: 'HELP ME',
      //   goBackButton: 'GO BACK',
      //   confirmPasswordError: 'Not match!',
      //   recoverPasswordIntro: 'Don\'t feel bad. Happens all the time.',
      //   recoverPasswordDescription: 'Lorem Ipsum is simply dummy text of the printing and typesetting industry',
      //   recoverPasswordSuccess: 'Password rescued successfully',
      //   flushbarTitleError: 'Oh no!',
      //   flushbarTitleSuccess: 'Succes!',
      //   providersTitle: 'login with'
      // ),
      // theme: LoginTheme(
      //   primaryColor: Colors.teal,
      //   accentColor: Colors.yellow,
      //   errorColor: Colors.deepOrange,
      //   pageColorLight: Colors.indigo.shade300,
      //   pageColorDark: Colors.indigo.shade500,
      //   logoWidth: 0.80,
      //   titleStyle: TextStyle(
      //     color: Colors.greenAccent,
      //     fontFamily: 'Quicksand',
      //     letterSpacing: 4,
      //   ),
      //   // beforeHeroFontSize: 50,
      //   // afterHeroFontSize: 20,
      //   bodyStyle: TextStyle(
      //     fontStyle: FontStyle.italic,
      //     decoration: TextDecoration.underline,
      //   ),
      //   textFieldStyle: TextStyle(
      //     color: Colors.orange,
      //     shadows: [Shadow(color: Colors.yellow, blurRadius: 2)],
      //   ),
      //   buttonStyle: TextStyle(
      //     fontWeight: FontWeight.w800,
      //     color: Colors.yellow,
      //   ),
      //   cardTheme: CardTheme(
      //     color: Colors.yellow.shade100,
      //     elevation: 5,
      //     margin: EdgeInsets.only(top: 15),
      //     shape: ContinuousRectangleBorder(
      //         borderRadius: BorderRadius.circular(100.0)),
      //   ),
      //   inputTheme: InputDecorationTheme(
      //     filled: true,
      //     fillColor: Colors.purple.withOpacity(.1),
      //     contentPadding: EdgeInsets.zero,
      //     errorStyle: TextStyle(
      //       backgroundColor: Colors.orange,
      //       color: Colors.white,
      //     ),
      //     labelStyle: TextStyle(fontSize: 12),
      //     enabledBorder: UnderlineInputBorder(
      //       borderSide: BorderSide(color: Colors.blue.shade700, width: 4),
      //       borderRadius: inputBorder,
      //     ),
      //     focusedBorder: UnderlineInputBorder(
      //       borderSide: BorderSide(color: Colors.blue.shade400, width: 5),
      //       borderRadius: inputBorder,
      //     ),
      //     errorBorder: UnderlineInputBorder(
      //       borderSide: BorderSide(color: Colors.red.shade700, width: 7),
      //       borderRadius: inputBorder,
      //     ),
      //     focusedErrorBorder: UnderlineInputBorder(
      //       borderSide: BorderSide(color: Colors.red.shade400, width: 8),
      //       borderRadius: inputBorder,
      //     ),
      //     disabledBorder: UnderlineInputBorder(
      //       borderSide: BorderSide(color: Colors.grey, width: 5),
      //       borderRadius: inputBorder,
      //     ),
      //   ),
      //   buttonTheme: LoginButtonTheme(
      //     splashColor: Colors.purple,
      //     backgroundColor: Colors.pinkAccent,
      //     highlightColor: Colors.lightGreen,
      //     elevation: 9.0,
      //     highlightElevation: 6.0,
      //     shape: BeveledRectangleBorder(
      //       borderRadius: BorderRadius.circular(10),
      //     ),
      //     // shape: RoundedRectangleBorder(borderRadius: BorderRadius.circular(5)),
      //     // shape: CircleBorder(side: BorderSide(color: Colors.green)),
      //     // shape: ContinuousRectangleBorder(borderRadius: BorderRadius.circular(55.0)),
      //   ),
      // ),
      userValidator: (value) {
        if (!value!.contains('@') || !value.endsWith('.com')) {
          return "Email must contain '@' and end with '.com'";
        }
        return null;
      },
      passwordValidator: (value) {
        if (value!.isEmpty) {
          return 'Password is empty';
        }
        return null;
      },
      onLogin: (loginData) {
        print('Login info');
        print('Name: ${loginData.name}');
        print('Password: ${loginData.password}');
        return _loginUser(loginData);
      },
      onSignup: (signupData) {
        print('Signup info');
<<<<<<< HEAD
        print('Name: ${signupData.name}');
        print('Password: ${signupData.password}');

        signupData.additionalSignupData?.forEach((key, value) {
          print('$key: $value');
        });

        return _signupUser(signupData);
=======
        print('Name: ${loginData.name}');
        print('Password: ${loginData.password}');
        if (loginData.termsOfService.isNotEmpty) {
          print('Terms of service: ');
          loginData.termsOfService.forEach((element) {
            print(
                '${element.term.id}: ${element.accepted == true ? 'accepted' : 'rejected'}');
          });
        }

        return _loginUser(loginData);
>>>>>>> a662e156
      },
      onSubmitAnimationCompleted: () {
        Navigator.of(context).pushReplacement(FadePageRoute(
          builder: (context) => DashboardScreen(),
        ));
      },
      onRecoverPassword: (name) {
        print('Recover password info');
        print('Name: $name');
        return _recoverPassword(name);
        // Show new password dialog
      },
      showDebugButtons: true,
    );
  }
}<|MERGE_RESOLUTION|>--- conflicted
+++ resolved
@@ -92,7 +92,11 @@
           },
         ),
       ],
-<<<<<<< HEAD
+      termsOfService: [
+        TermOfService('newsletter', false, 'Newsletter subscription'),
+        TermOfService('general-term', true, 'Term of services',
+            linkUrl: 'https://github.com/NearHuscarl/flutter_login'),
+      ],
       additionalSignupFields: [
         UserFormField(
             keyName: 'Username', icon: Icon(FontAwesomeIcons.userAlt)),
@@ -113,12 +117,6 @@
             return null;
           },
         ),
-=======
-      termsOfService: [
-        TermOfService('newsletter', false, 'Newsletter subscription'),
-        TermOfService('general-term', true, 'Term of services',
-            linkUrl: 'https://github.com/NearHuscarl/flutter_login'),
->>>>>>> a662e156
       ],
       // hideProvidersTitle: false,
       // loginAfterSignUp: false,
@@ -239,28 +237,20 @@
       },
       onSignup: (signupData) {
         print('Signup info');
-<<<<<<< HEAD
         print('Name: ${signupData.name}');
         print('Password: ${signupData.password}');
 
         signupData.additionalSignupData?.forEach((key, value) {
           print('$key: $value');
         });
-
-        return _signupUser(signupData);
-=======
-        print('Name: ${loginData.name}');
-        print('Password: ${loginData.password}');
-        if (loginData.termsOfService.isNotEmpty) {
+        if (signupData.termsOfService.isNotEmpty) {
           print('Terms of service: ');
-          loginData.termsOfService.forEach((element) {
+          signupData.termsOfService.forEach((element) {
             print(
-                '${element.term.id}: ${element.accepted == true ? 'accepted' : 'rejected'}');
+                ' - ${element.term.id}: ${element.accepted == true ? 'accepted' : 'rejected'}');
           });
         }
-
-        return _loginUser(loginData);
->>>>>>> a662e156
+        return _signupUser(signupData);
       },
       onSubmitAnimationCompleted: () {
         Navigator.of(context).pushReplacement(FadePageRoute(
